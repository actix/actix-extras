--- conflicted
+++ resolved
@@ -6,11 +6,7 @@
     dev::{Service, ServiceRequest, ServiceResponse, Transform},
     Error, HttpMessage, Result,
 };
-<<<<<<< HEAD
-use futures_util::future::{ready, FutureExt as _, LocalBoxFuture, Ready};
-=======
 use futures_util::future::{FutureExt as _, LocalBoxFuture, TryFutureExt as _};
->>>>>>> 700d90b6
 
 use crate::{identity::IdentityItem, IdentityPolicy};
 
