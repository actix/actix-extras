--- conflicted
+++ resolved
@@ -11,11 +11,7 @@
     },
     HttpResponse,
 };
-<<<<<<< HEAD
-use futures_util::future::{ok, FutureExt as _, LocalBoxFuture};
-=======
 use futures_util::future::{FutureExt as _, LocalBoxFuture, TryFutureExt as _};
->>>>>>> 700d90b6
 use log::debug;
 
 use crate::{builder::intersperse_header_values, AllOrSome, Inner};
@@ -155,11 +151,7 @@
         if self.inner.preflight && req.method() == Method::OPTIONS {
             let inner = Rc::clone(&self.inner);
             let res = Self::handle_preflight(&inner, req);
-<<<<<<< HEAD
             ok(res.map_into_right_body()).boxed_local()
-=======
-            Either::left(ok(res))
->>>>>>> 700d90b6
         } else {
             let origin = req.headers().get(header::ORIGIN).cloned();
 
@@ -167,11 +159,7 @@
                 // Only check requests with a origin header.
                 if let Err(err) = self.inner.validate_origin(req.head()) {
                     debug!("origin validation failed; inner service is not called");
-<<<<<<< HEAD
                     return ok(req.error_response(err).map_into_right_body()).boxed_local();
-=======
-                    return Either::left(ok(req.error_response(err)));
->>>>>>> 700d90b6
                 }
             }
 
@@ -201,14 +189,7 @@
                 }
                 .map(|res| res.map_into_left_body())
             }
-<<<<<<< HEAD
             .boxed_local()
-=======
-            .map_ok(|res| res.map_body(|_, body| AnyBody::new_boxed(body)))
-            .boxed_local();
-
-            Either::right(res)
->>>>>>> 700d90b6
         }
     }
 }
