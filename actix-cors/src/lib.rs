//! Cross-Origin Resource Sharing (CORS) middleware for actix-web.
//!
//! This middleware can be applied to both applications and resources.
//! Once built, [`CorsFactory`](struct.CorsFactory.html) can be used as a
//! parameter for actix-web `App::wrap()`, `Resource::wrap()` or
//! `Scope::wrap()` methods.
//!
//! This CORS middleware automatically handles `OPTIONS` preflight requests.
//!
//! # Example
//!
//! In this example a custom CORS middleware is registered for the
//! "/index.html" endpoint.
//!
//! ```rust
//! use actix_cors::Cors;
//! use actix_web::{http, web, App, HttpRequest, HttpResponse, HttpServer};
//!
//! async fn index(req: HttpRequest) -> &'static str {
//!     "Hello world"
//! }
//!
//! fn main() -> std::io::Result<()> {
//!     HttpServer::new(|| App::new()
//!         .wrap(
//!             Cors::new() // <- Construct CORS middleware builder
//!               .allowed_origin("https://www.rust-lang.org/")
//!               .allowed_methods(vec!["GET", "POST"])
//!               .allowed_headers(vec![http::header::AUTHORIZATION, http::header::ACCEPT])
//!               .allowed_header(http::header::CONTENT_TYPE)
//!               .max_age(3600)
//!               .finish())
//!         .service(
//!             web::resource("/index.html")
//!               .route(web::get().to(index))
//!               .route(web::head().to(|| HttpResponse::MethodNotAllowed()))
//!         ))
//!         .bind("127.0.0.1:8080")?;
//!
//!     Ok(())
//! }
//! ```

#![allow(clippy::borrow_interior_mutable_const, clippy::type_complexity)]
#![deny(missing_docs, missing_debug_implementations, rust_2018_idioms)]

use std::collections::HashSet;
use std::convert::TryFrom;
use std::iter::FromIterator;
use std::rc::Rc;
use std::task::{Context, Poll};

use core::fmt;

use actix_service::{Service, Transform};
use actix_web::dev::{RequestHead, ServiceRequest, ServiceResponse};
use actix_web::error::{Error, ResponseError, Result};
use actix_web::http::header::{self, HeaderName, HeaderValue};
use actix_web::http::{self, Error as HttpError, Method, StatusCode, Uri};
use actix_web::HttpResponse;
use derive_more::Display;
use futures_util::future::{ok, Either, FutureExt, LocalBoxFuture, Ready};

/// A set of errors that can occur as a result of processing CORS.
#[derive(Debug, Display)]
pub enum CorsError {
    /// The HTTP request header `Origin` is required but was not provided
    #[display(
        fmt = "The HTTP request header `Origin` is required but was not provided"
    )]
    MissingOrigin,
    /// The HTTP request header `Origin` could not be parsed correctly.
    #[display(fmt = "The HTTP request header `Origin` could not be parsed correctly.")]
    BadOrigin,
    /// The request header `Access-Control-Request-Method` is required but is
    /// missing
    #[display(
        fmt = "The request header `Access-Control-Request-Method` is required but is missing"
    )]
    MissingRequestMethod,
    /// The request header `Access-Control-Request-Method` has an invalid value
    #[display(
        fmt = "The request header `Access-Control-Request-Method` has an invalid value"
    )]
    BadRequestMethod,
    /// The request header `Access-Control-Request-Headers`  has an invalid
    /// value
    #[display(
        fmt = "The request header `Access-Control-Request-Headers`  has an invalid value"
    )]
    BadRequestHeaders,
    /// Origin is not allowed to make this request
    #[display(fmt = "Origin is not allowed to make this request")]
    OriginNotAllowed,
    /// Requested method is not allowed
    #[display(fmt = "Requested method is not allowed")]
    MethodNotAllowed,
    /// One or more headers requested are not allowed
    #[display(fmt = "One or more headers requested are not allowed")]
    HeadersNotAllowed,
}

impl ResponseError for CorsError {
    fn status_code(&self) -> StatusCode {
        StatusCode::BAD_REQUEST
    }

    fn error_response(&self) -> HttpResponse {
        HttpResponse::with_body(StatusCode::BAD_REQUEST, format!("{}", self).into())
    }
}

/// An enum signifying that some of type T is allowed, or `All` (everything is
/// allowed).
///
/// `Default` is implemented for this enum and is `All`.
#[derive(Clone, Debug, Eq, PartialEq)]
pub enum AllOrSome<T> {
    /// Everything is allowed. Usually equivalent to the "*" value.
    All,
    /// Only some of `T` is allowed
    Some(T),
}

impl<T> Default for AllOrSome<T> {
    fn default() -> Self {
        AllOrSome::All
    }
}

impl<T> AllOrSome<T> {
    /// Returns whether this is an `All` variant
    pub fn is_all(&self) -> bool {
        match *self {
            AllOrSome::All => true,
            AllOrSome::Some(_) => false,
        }
    }

    /// Returns whether this is a `Some` variant
    pub fn is_some(&self) -> bool {
        !self.is_all()
    }

    /// Returns &T
    pub fn as_ref(&self) -> Option<&T> {
        match *self {
            AllOrSome::All => None,
            AllOrSome::Some(ref t) => Some(t),
        }
    }
}

/// Builder for `CorsFactory` middleware.
///
/// To construct a [`CorsFactory`](struct.CorsFactory.html):
///
/// 1. Call [`Cors::new()`](struct.Cors.html#method.new) to start building.
/// 2. Use any of the builder methods to customize CORS behavior.
/// 3. Call [`finish()`](struct.Cors.html#method.finish) to retrieve the
///    middleware.
///
/// # Example
///
/// ```rust
/// use actix_cors::Cors;
/// use actix_web::http::header;
///
/// let cors = Cors::new()
///     .allowed_origin("https://www.rust-lang.org")
///     .allowed_methods(vec!["GET", "POST"])
///     .allowed_headers(vec![header::AUTHORIZATION, header::ACCEPT])
///     .allowed_header(header::CONTENT_TYPE)
///     .max_age(3600);
/// ```
#[derive(Debug, Default)]
pub struct Cors {
    cors: Option<Inner>,
    methods: bool,
    error: Option<http::Error>,
    expose_hdrs: HashSet<HeaderName>,
}

impl Cors {
    /// Return a new builder.
    pub fn new() -> Cors {
        Cors {
            cors: Some(Inner {
                origins: AllOrSome::All,
                origins_str: None,
                origins_fns: Vec::new(),
                methods: HashSet::new(),
                headers: AllOrSome::All,
                expose_hdrs: None,
                max_age: None,
                preflight: true,
                send_wildcard: false,
                supports_credentials: false,
                vary_header: true,
            }),
            methods: false,
            error: None,
            expose_hdrs: HashSet::new(),
        }
    }

    /// Build a CORS middleware with default settings.
    pub fn default() -> CorsFactory {
        let inner = Inner {
            origins: AllOrSome::default(),
            origins_str: None,
            origins_fns: Vec::new(),
            methods: HashSet::from_iter(
                vec![
                    Method::GET,
                    Method::HEAD,
                    Method::POST,
                    Method::OPTIONS,
                    Method::PUT,
                    Method::PATCH,
                    Method::DELETE,
                ]
                .into_iter(),
            ),
            headers: AllOrSome::All,
            expose_hdrs: None,
            max_age: None,
            preflight: true,
            send_wildcard: false,
            supports_credentials: false,
            vary_header: true,
        };
        CorsFactory {
            inner: Rc::new(inner),
        }
    }

    /// Add an origin that is allowed to make requests.
    ///
    /// By default, requests from all origins are accepted by CORS logic.
    /// This method allows to specify a finite set of origins to verify the
    /// value of the `Origin` request header.
    ///
    /// This is the `list of origins` in the
    /// [Resource Processing Model](https://www.w3.org/TR/cors/#resource-processing-model).
    ///
    /// When this list is set, the client's `Origin` request header will be
    /// checked in a case-sensitive manner.
    ///
    /// When all origins are allowed and `send_wildcard` is set, "*" will be
    /// sent in the `Access-Control-Allow-Origin` response header.
    /// If `send_wildcard` is not set, the client's `Origin` request header
    /// will be echoed back in the `Access-Control-Allow-Origin` response header.
    ///
    /// Builder panics if supplied origin is not valid uri.
    pub fn allowed_origin(mut self, origin: &str) -> Cors {
        if let Some(cors) = cors(&mut self.cors, &self.error) {
            match Uri::try_from(origin) {
                Ok(_) => {
                    if cors.origins.is_all() {
                        cors.origins = AllOrSome::Some(HashSet::new());
                    }
                    if let AllOrSome::Some(ref mut origins) = cors.origins {
                        origins.insert(origin.to_owned());
                    }
                }
                Err(e) => {
                    self.error = Some(e.into());
                }
            }
        }
        self
    }

    /// Add an predicate function that will be called on each request if client's `Origin`
    /// request header wasn't covered by any existing `allowed_origin` rules.
    ///
    /// If function returned `true`, client's `Origin` request header will be
    /// echoed back in the `Access-Control-Allow-Origin` response header.
    pub fn allowed_origin_fn(mut self, f: fn(req: &RequestHead) -> bool) -> Cors {
        if let Some(cors) = cors(&mut self.cors, &self.error) {
            cors.origins_fns.push(OriginFn { f });
        }
        self
    }

    /// Set a list of methods which allowed origins can perform.
    ///
    /// This is the `list of methods` in the
    /// [Resource Processing Model](https://www.w3.org/TR/cors/#resource-processing-model).
    ///
    /// Defaults to `[GET, HEAD, POST, OPTIONS, PUT, PATCH, DELETE]`
    pub fn allowed_methods<U, M>(mut self, methods: U) -> Cors
    where
        U: IntoIterator<Item = M>,
        Method: TryFrom<M>,
        <Method as TryFrom<M>>::Error: Into<HttpError>,
    {
        self.methods = true;
        if let Some(cors) = cors(&mut self.cors, &self.error) {
            for m in methods {
                match Method::try_from(m) {
                    Ok(method) => {
                        cors.methods.insert(method);
                    }
                    Err(e) => {
                        self.error = Some(e.into());
                        break;
                    }
                }
            }
        }
        self
    }

    /// Set an allowed header.
    pub fn allowed_header<H>(mut self, header: H) -> Cors
    where
        HeaderName: TryFrom<H>,
        <HeaderName as TryFrom<H>>::Error: Into<HttpError>,
    {
        if let Some(cors) = cors(&mut self.cors, &self.error) {
            match HeaderName::try_from(header) {
                Ok(method) => {
                    if cors.headers.is_all() {
                        cors.headers = AllOrSome::Some(HashSet::new());
                    }
                    if let AllOrSome::Some(ref mut headers) = cors.headers {
                        headers.insert(method);
                    }
                }
                Err(e) => self.error = Some(e.into()),
            }
        }
        self
    }

    /// Set a list of header field names which can be used when
    /// this resource is accessed by allowed origins.
    ///
    /// If `All` is set, whatever is requested by the client in
    /// `Access-Control-Request-Headers` will be echoed back in the
    /// `Access-Control-Allow-Headers` header.
    ///
    /// This is the `list of headers` in the
    /// [Resource Processing Model](https://www.w3.org/TR/cors/#resource-processing-model).
    ///
    /// Defaults to `All`.
    pub fn allowed_headers<U, H>(mut self, headers: U) -> Cors
    where
        U: IntoIterator<Item = H>,
        HeaderName: TryFrom<H>,
        <HeaderName as TryFrom<H>>::Error: Into<HttpError>,
    {
        if let Some(cors) = cors(&mut self.cors, &self.error) {
            for h in headers {
                match HeaderName::try_from(h) {
                    Ok(method) => {
                        if cors.headers.is_all() {
                            cors.headers = AllOrSome::Some(HashSet::new());
                        }
                        if let AllOrSome::Some(ref mut headers) = cors.headers {
                            headers.insert(method);
                        }
                    }
                    Err(e) => {
                        self.error = Some(e.into());
                        break;
                    }
                }
            }
        }
        self
    }

    /// Set a list of headers which are safe to expose to the API of a CORS API
    /// specification. This corresponds to the
    /// `Access-Control-Expose-Headers` response header.
    ///
    /// This is the `list of exposed headers` in the
    /// [Resource Processing Model](https://www.w3.org/TR/cors/#resource-processing-model).
    ///
    /// This defaults to an empty set.
    pub fn expose_headers<U, H>(mut self, headers: U) -> Cors
    where
        U: IntoIterator<Item = H>,
        HeaderName: TryFrom<H>,
        <HeaderName as TryFrom<H>>::Error: Into<HttpError>,
    {
        for h in headers {
            match HeaderName::try_from(h) {
                Ok(method) => {
                    self.expose_hdrs.insert(method);
                }
                Err(e) => {
                    self.error = Some(e.into());
                    break;
                }
            }
        }
        self
    }

    /// Set a maximum time for which this CORS request maybe cached.
    /// This value is set as the `Access-Control-Max-Age` header.
    ///
    /// This defaults to `None` (unset).
    pub fn max_age(mut self, max_age: usize) -> Cors {
        if let Some(cors) = cors(&mut self.cors, &self.error) {
            cors.max_age = Some(max_age)
        }
        self
    }

    /// Set a wildcard origins
    ///
    /// If send wildcard is set and the `allowed_origins` parameter is `All`, a
    /// wildcard `Access-Control-Allow-Origin` response header is sent,
    /// rather than the request’s `Origin` header.
    ///
    /// This is the `supports credentials flag` in the
    /// [Resource Processing Model](https://www.w3.org/TR/cors/#resource-processing-model).
    ///
    /// This **CANNOT** be used in conjunction with `allowed_origins` set to
    /// `All` and `allow_credentials` set to `true`. Depending on the mode
    /// of usage, this will either result in an `Error::
    /// CredentialsWithWildcardOrigin` error during actix launch or runtime.
    ///
    /// Defaults to `false`.
    pub fn send_wildcard(mut self) -> Cors {
        if let Some(cors) = cors(&mut self.cors, &self.error) {
            cors.send_wildcard = true
        }
        self
    }

    /// Allows users to make authenticated requests
    ///
    /// If true, injects the `Access-Control-Allow-Credentials` header in
    /// responses. This allows cookies and credentials to be submitted
    /// across domains.
    ///
    /// This option cannot be used in conjunction with an `allowed_origin` set
    /// to `All` and `send_wildcards` set to `true`.
    ///
    /// Defaults to `false`.
    ///
    /// Builder panics if credentials are allowed, but the Origin is set to "*".
    /// This is not allowed by W3C
    pub fn supports_credentials(mut self) -> Cors {
        if let Some(cors) = cors(&mut self.cors, &self.error) {
            cors.supports_credentials = true
        }
        self
    }

    /// Disable `Vary` header support.
    ///
    /// When enabled the header `Vary: Origin` will be returned as per the W3
    /// implementation guidelines.
    ///
    /// Setting this header when the `Access-Control-Allow-Origin` is
    /// dynamically generated (e.g. when there is more than one allowed
    /// origin, and an Origin than '*' is returned) informs CDNs and other
    /// caches that the CORS headers are dynamic, and cannot be cached.
    ///
    /// By default `vary` header support is enabled.
    pub fn disable_vary_header(mut self) -> Cors {
        if let Some(cors) = cors(&mut self.cors, &self.error) {
            cors.vary_header = false
        }
        self
    }

    /// Disable support for preflight requests.
    ///
    /// When enabled CORS middleware automatically handles `OPTIONS` requests.
    /// This is useful for application level middleware.
    ///
    /// By default *preflight* support is enabled.
    pub fn disable_preflight(mut self) -> Cors {
        if let Some(cors) = cors(&mut self.cors, &self.error) {
            cors.preflight = false
        }
        self
    }

    /// Construct CORS middleware.
    pub fn finish(self) -> CorsFactory {
        let mut slf = if !self.methods {
            self.allowed_methods(vec![
                Method::GET,
                Method::HEAD,
                Method::POST,
                Method::OPTIONS,
                Method::PUT,
                Method::PATCH,
                Method::DELETE,
            ])
        } else {
            self
        };

        if let Some(e) = slf.error.take() {
            panic!("{}", e);
        }

        let mut cors = slf.cors.take().expect("cannot reuse CorsBuilder");

        if cors.supports_credentials && cors.send_wildcard && cors.origins.is_all() {
            panic!("Credentials are allowed, but the Origin is set to \"*\"");
        }

        if let AllOrSome::Some(ref origins) = cors.origins {
            let s = origins
                .iter()
                .fold(String::new(), |s, v| format!("{}, {}", s, v));
            cors.origins_str = Some(HeaderValue::try_from(&s[2..]).unwrap());
        }

        if !slf.expose_hdrs.is_empty() {
            cors.expose_hdrs = Some(
                slf.expose_hdrs
                    .iter()
                    .fold(String::new(), |s, v| format!("{}, {}", s, v.as_str()))[2..]
                    .to_owned(),
            );
        }

        CorsFactory {
            inner: Rc::new(cors),
        }
    }
}

fn cors<'a>(
    parts: &'a mut Option<Inner>,
    err: &Option<http::Error>,
) -> Option<&'a mut Inner> {
    if err.is_some() {
        return None;
    }
    parts.as_mut()
}

/// Middleware for Cross-Origin Resource Sharing support.
///
/// This struct contains the settings for CORS requests to be validated and
/// for responses to be generated.
#[derive(Debug)]
pub struct CorsFactory {
    inner: Rc<Inner>,
}

impl<S, B> Transform<S> for CorsFactory
where
    S: Service<Request = ServiceRequest, Response = ServiceResponse<B>, Error = Error>,
    S::Future: 'static,
    B: 'static,
{
    type Request = ServiceRequest;
    type Response = ServiceResponse<B>;
    type Error = Error;
    type InitError = ();
    type Transform = CorsMiddleware<S>;
    type Future = Ready<Result<Self::Transform, Self::InitError>>;

    fn new_transform(&self, service: S) -> Self::Future {
        ok(CorsMiddleware {
            service,
            inner: self.inner.clone(),
        })
    }
}

/// Service wrapper for Cross-Origin Resource Sharing support.
///
/// This struct contains the settings for CORS requests to be validated and
/// for responses to be generated.
#[derive(Debug, Clone)]
pub struct CorsMiddleware<S> {
    service: S,
    inner: Rc<Inner>,
}

struct OriginFn {
    f: fn(req: &RequestHead) -> bool,
}

impl fmt::Debug for OriginFn {
    fn fmt(&self, f: &mut fmt::Formatter) -> fmt::Result {
        return write!(f, "origin_fn");
    }
}

#[derive(Debug)]
struct Inner {
    methods: HashSet<Method>,
    origins: AllOrSome<HashSet<String>>,
    origins_fns: Vec<OriginFn>,
    origins_str: Option<HeaderValue>,
    headers: AllOrSome<HashSet<HeaderName>>,
    expose_hdrs: Option<String>,
    max_age: Option<usize>,
    preflight: bool,
    send_wildcard: bool,
    supports_credentials: bool,
    vary_header: bool,
}

impl Inner {
    fn validate_origin(&self, req: &RequestHead) -> Result<(), CorsError> {
        if let Some(hdr) = req.headers().get(&header::ORIGIN) {
            if let Ok(origin) = hdr.to_str() {
                return match self.origins {
                    AllOrSome::All => Ok(()),
                    AllOrSome::Some(ref allowed_origins) => allowed_origins
                        .get(origin)
                        .map(|_| ())
<<<<<<< HEAD
                        .or_else(|| {
                            if self.validate_origin_fn(req) {
                                Some(())
                            } else {
                                None
                            }
                        })
                        .ok_or_else(|| CorsError::OriginNotAllowed),
=======
                        .ok_or(CorsError::OriginNotAllowed),
>>>>>>> 400d8891
                };
            }
            Err(CorsError::BadOrigin)
        } else {
            match self.origins {
                AllOrSome::All => Ok(()),
                _ => Err(CorsError::MissingOrigin),
            }
        }
    }

    fn validate_origin_fn(&self, req: &RequestHead) -> bool {
        self.origins_fns.iter().any(|origin_fn| (origin_fn.f)(req))
    }

    fn access_control_allow_origin(&self, req: &RequestHead) -> Option<HeaderValue> {
        match self.origins {
            AllOrSome::All => {
                if self.send_wildcard {
                    Some(HeaderValue::from_static("*"))
                } else if let Some(origin) = req.headers().get(&header::ORIGIN) {
                    Some(origin.clone())
                } else {
                    None
                }
            }
            AllOrSome::Some(ref origins) => {
                if let Some(origin) =
                    req.headers()
                        .get(&header::ORIGIN)
                        .filter(|o| match o.to_str() {
                            Ok(os) => origins.contains(os),
                            _ => false,
                        })
                {
                    Some(origin.clone())
                } else if self.validate_origin_fn(req) {
                    Some(req.headers().get(&header::ORIGIN).unwrap().clone())
                } else {
                    Some(self.origins_str.as_ref().unwrap().clone())
                }
            }
        }
    }

    fn validate_allowed_method(&self, req: &RequestHead) -> Result<(), CorsError> {
        if let Some(hdr) = req.headers().get(&header::ACCESS_CONTROL_REQUEST_METHOD) {
            if let Ok(meth) = hdr.to_str() {
                if let Ok(method) = Method::try_from(meth) {
                    return self
                        .methods
                        .get(&method)
                        .map(|_| ())
                        .ok_or(CorsError::MethodNotAllowed);
                }
            }
            Err(CorsError::BadRequestMethod)
        } else {
            Err(CorsError::MissingRequestMethod)
        }
    }

    fn validate_allowed_headers(&self, req: &RequestHead) -> Result<(), CorsError> {
        match self.headers {
            AllOrSome::All => Ok(()),
            AllOrSome::Some(ref allowed_headers) => {
                if let Some(hdr) =
                    req.headers().get(&header::ACCESS_CONTROL_REQUEST_HEADERS)
                {
                    if let Ok(headers) = hdr.to_str() {
                        #[allow(clippy::mutable_key_type)] // FIXME: revisit here
                        let mut hdrs = HashSet::new();
                        for hdr in headers.split(',') {
                            match HeaderName::try_from(hdr.trim()) {
                                Ok(hdr) => hdrs.insert(hdr),
                                Err(_) => return Err(CorsError::BadRequestHeaders),
                            };
                        }
                        // `Access-Control-Request-Headers` must contain 1 or more
                        // `field-name`.
                        if !hdrs.is_empty() {
                            if !hdrs.is_subset(allowed_headers) {
                                return Err(CorsError::HeadersNotAllowed);
                            }
                            return Ok(());
                        }
                    }
                    Err(CorsError::BadRequestHeaders)
                } else {
                    Ok(())
                }
            }
        }
    }
}

impl<S, B> Service for CorsMiddleware<S>
where
    S: Service<Request = ServiceRequest, Response = ServiceResponse<B>, Error = Error>,
    S::Future: 'static,
    B: 'static,
{
    type Request = ServiceRequest;
    type Response = ServiceResponse<B>;
    type Error = Error;
    type Future = Either<
        Ready<Result<Self::Response, Error>>,
        LocalBoxFuture<'static, Result<Self::Response, Error>>,
    >;

    fn poll_ready(&mut self, cx: &mut Context<'_>) -> Poll<Result<(), Self::Error>> {
        self.service.poll_ready(cx)
    }

    fn call(&mut self, req: ServiceRequest) -> Self::Future {
        if self.inner.preflight && Method::OPTIONS == *req.method() {
            if let Err(e) = self
                .inner
                .validate_origin(req.head())
                .and_then(|_| self.inner.validate_allowed_method(req.head()))
                .and_then(|_| self.inner.validate_allowed_headers(req.head()))
            {
                return Either::Left(ok(req.error_response(e)));
            }

            // allowed headers
            let headers = if let Some(headers) = self.inner.headers.as_ref() {
                Some(
                    HeaderValue::try_from(
                        &headers
                            .iter()
                            .fold(String::new(), |s, v| s + "," + v.as_str())
                            .as_str()[1..],
                    )
                    .unwrap(),
                )
            } else if let Some(hdr) =
                req.headers().get(&header::ACCESS_CONTROL_REQUEST_HEADERS)
            {
                Some(hdr.clone())
            } else {
                None
            };

            let res = HttpResponse::Ok()
                .if_some(self.inner.max_age.as_ref(), |max_age, resp| {
                    let _ = resp.header(
                        header::ACCESS_CONTROL_MAX_AGE,
                        format!("{}", max_age).as_str(),
                    );
                })
                .if_some(headers, |headers, resp| {
                    let _ = resp.header(header::ACCESS_CONTROL_ALLOW_HEADERS, headers);
                })
                .if_some(
                    self.inner.access_control_allow_origin(req.head()),
                    |origin, resp| {
                        let _ = resp.header(header::ACCESS_CONTROL_ALLOW_ORIGIN, origin);
                    },
                )
                .if_true(self.inner.supports_credentials, |resp| {
                    resp.header(header::ACCESS_CONTROL_ALLOW_CREDENTIALS, "true");
                })
                .header(
                    header::ACCESS_CONTROL_ALLOW_METHODS,
                    &self
                        .inner
                        .methods
                        .iter()
                        .fold(String::new(), |s, v| s + "," + v.as_str())
                        .as_str()[1..],
                )
                .finish()
                .into_body();

            Either::Left(ok(req.into_response(res)))
        } else {
            if req.headers().contains_key(&header::ORIGIN) {
                // Only check requests with a origin header.
                if let Err(e) = self.inner.validate_origin(req.head()) {
                    return Either::Left(ok(req.error_response(e)));
                }
            }

            let inner = self.inner.clone();
            let has_origin = req.headers().contains_key(&header::ORIGIN);
            let fut = self.service.call(req);

            Either::Right(
                async move {
                    let res = fut.await;

                    if has_origin {
                        let mut res = res?;
                        if let Some(origin) =
                            inner.access_control_allow_origin(res.request().head())
                        {
                            res.headers_mut()
                                .insert(header::ACCESS_CONTROL_ALLOW_ORIGIN, origin);
                        };

                        if let Some(ref expose) = inner.expose_hdrs {
                            res.headers_mut().insert(
                                header::ACCESS_CONTROL_EXPOSE_HEADERS,
                                HeaderValue::try_from(expose.as_str()).unwrap(),
                            );
                        }
                        if inner.supports_credentials {
                            res.headers_mut().insert(
                                header::ACCESS_CONTROL_ALLOW_CREDENTIALS,
                                HeaderValue::from_static("true"),
                            );
                        }
                        if inner.vary_header {
                            let value = if let Some(hdr) =
                                res.headers_mut().get(&header::VARY)
                            {
                                let mut val: Vec<u8> =
                                    Vec::with_capacity(hdr.as_bytes().len() + 8);
                                val.extend(hdr.as_bytes());
                                val.extend(b", Origin");
                                HeaderValue::try_from(&val[..]).unwrap()
                            } else {
                                HeaderValue::from_static("Origin")
                            };
                            res.headers_mut().insert(header::VARY, value);
                        }
                        Ok(res)
                    } else {
                        res
                    }
                }
                .boxed_local(),
            )
        }
    }
}

#[cfg(test)]
mod tests {
    use actix_service::{fn_service, Transform};
    use actix_web::test::{self, TestRequest};

    use super::*;

    #[actix_rt::test]
    #[should_panic(expected = "Credentials are allowed, but the Origin is set to")]
    async fn cors_validates_illegal_allow_credentials() {
        let _cors = Cors::new().supports_credentials().send_wildcard().finish();
    }

    #[actix_rt::test]
    async fn validate_origin_allows_all_origins() {
        let mut cors = Cors::new()
            .finish()
            .new_transform(test::ok_service())
            .await
            .unwrap();
        let req = TestRequest::with_header("Origin", "https://www.example.com")
            .to_srv_request();

        let resp = test::call_service(&mut cors, req).await;
        assert_eq!(resp.status(), StatusCode::OK);
    }

    #[actix_rt::test]
    async fn default() {
        let mut cors = Cors::default()
            .new_transform(test::ok_service())
            .await
            .unwrap();
        let req = TestRequest::with_header("Origin", "https://www.example.com")
            .to_srv_request();

        let resp = test::call_service(&mut cors, req).await;
        assert_eq!(resp.status(), StatusCode::OK);
    }

    #[actix_rt::test]
    async fn test_preflight() {
        let mut cors = Cors::new()
            .send_wildcard()
            .max_age(3600)
            .allowed_methods(vec![Method::GET, Method::OPTIONS, Method::POST])
            .allowed_headers(vec![header::AUTHORIZATION, header::ACCEPT])
            .allowed_header(header::CONTENT_TYPE)
            .finish()
            .new_transform(test::ok_service())
            .await
            .unwrap();

        let req = TestRequest::with_header("Origin", "https://www.example.com")
            .method(Method::OPTIONS)
            .header(header::ACCESS_CONTROL_REQUEST_HEADERS, "X-Not-Allowed")
            .to_srv_request();

        assert!(cors.inner.validate_allowed_method(req.head()).is_err());
        assert!(cors.inner.validate_allowed_headers(req.head()).is_err());
        let resp = test::call_service(&mut cors, req).await;
        assert_eq!(resp.status(), StatusCode::BAD_REQUEST);

        let req = TestRequest::with_header("Origin", "https://www.example.com")
            .header(header::ACCESS_CONTROL_REQUEST_METHOD, "put")
            .method(Method::OPTIONS)
            .to_srv_request();

        assert!(cors.inner.validate_allowed_method(req.head()).is_err());
        assert!(cors.inner.validate_allowed_headers(req.head()).is_ok());

        let req = TestRequest::with_header("Origin", "https://www.example.com")
            .header(header::ACCESS_CONTROL_REQUEST_METHOD, "POST")
            .header(
                header::ACCESS_CONTROL_REQUEST_HEADERS,
                "AUTHORIZATION,ACCEPT",
            )
            .method(Method::OPTIONS)
            .to_srv_request();

        let resp = test::call_service(&mut cors, req).await;
        assert_eq!(
            &b"*"[..],
            resp.headers()
                .get(&header::ACCESS_CONTROL_ALLOW_ORIGIN)
                .unwrap()
                .as_bytes()
        );
        assert_eq!(
            &b"3600"[..],
            resp.headers()
                .get(&header::ACCESS_CONTROL_MAX_AGE)
                .unwrap()
                .as_bytes()
        );
        let hdr = resp
            .headers()
            .get(&header::ACCESS_CONTROL_ALLOW_HEADERS)
            .unwrap()
            .to_str()
            .unwrap();
        assert!(hdr.contains("authorization"));
        assert!(hdr.contains("accept"));
        assert!(hdr.contains("content-type"));

        let methods = resp
            .headers()
            .get(header::ACCESS_CONTROL_ALLOW_METHODS)
            .unwrap()
            .to_str()
            .unwrap();
        assert!(methods.contains("POST"));
        assert!(methods.contains("GET"));
        assert!(methods.contains("OPTIONS"));

        Rc::get_mut(&mut cors.inner).unwrap().preflight = false;

        let req = TestRequest::with_header("Origin", "https://www.example.com")
            .header(header::ACCESS_CONTROL_REQUEST_METHOD, "POST")
            .header(
                header::ACCESS_CONTROL_REQUEST_HEADERS,
                "AUTHORIZATION,ACCEPT",
            )
            .method(Method::OPTIONS)
            .to_srv_request();

        let resp = test::call_service(&mut cors, req).await;
        assert_eq!(resp.status(), StatusCode::OK);
    }

    // #[actix_rt::test]
    // #[should_panic(expected = "MissingOrigin")]
    // async fn test_validate_missing_origin() {
    //    let cors = Cors::build()
    //        .allowed_origin("https://www.example.com")
    //        .finish();
    //    let mut req = HttpRequest::default();
    //    cors.start(&req).unwrap();
    // }

    #[actix_rt::test]
    #[should_panic(expected = "OriginNotAllowed")]
    async fn test_validate_not_allowed_origin() {
        let cors = Cors::new()
            .allowed_origin("https://www.example.com")
            .finish()
            .new_transform(test::ok_service())
            .await
            .unwrap();

        let req = TestRequest::with_header("Origin", "https://www.unknown.com")
            .method(Method::GET)
            .to_srv_request();
        cors.inner.validate_origin(req.head()).unwrap();
        cors.inner.validate_allowed_method(req.head()).unwrap();
        cors.inner.validate_allowed_headers(req.head()).unwrap();
    }

    #[actix_rt::test]
    async fn test_validate_origin() {
        let mut cors = Cors::new()
            .allowed_origin("https://www.example.com")
            .finish()
            .new_transform(test::ok_service())
            .await
            .unwrap();

        let req = TestRequest::with_header("Origin", "https://www.example.com")
            .method(Method::GET)
            .to_srv_request();

        let resp = test::call_service(&mut cors, req).await;
        assert_eq!(resp.status(), StatusCode::OK);
    }

    #[actix_rt::test]
    async fn test_no_origin_response() {
        let mut cors = Cors::new()
            .disable_preflight()
            .finish()
            .new_transform(test::ok_service())
            .await
            .unwrap();

        let req = TestRequest::default().method(Method::GET).to_srv_request();
        let resp = test::call_service(&mut cors, req).await;
        assert!(resp
            .headers()
            .get(header::ACCESS_CONTROL_ALLOW_ORIGIN)
            .is_none());

        let req = TestRequest::with_header("Origin", "https://www.example.com")
            .method(Method::OPTIONS)
            .to_srv_request();
        let resp = test::call_service(&mut cors, req).await;
        assert_eq!(
            &b"https://www.example.com"[..],
            resp.headers()
                .get(header::ACCESS_CONTROL_ALLOW_ORIGIN)
                .unwrap()
                .as_bytes()
        );
    }

    #[actix_rt::test]
    async fn test_response() {
        let exposed_headers = vec![header::AUTHORIZATION, header::ACCEPT];
        let mut cors = Cors::new()
            .send_wildcard()
            .disable_preflight()
            .max_age(3600)
            .allowed_methods(vec![Method::GET, Method::OPTIONS, Method::POST])
            .allowed_headers(exposed_headers.clone())
            .expose_headers(exposed_headers.clone())
            .allowed_header(header::CONTENT_TYPE)
            .finish()
            .new_transform(test::ok_service())
            .await
            .unwrap();

        let req = TestRequest::with_header("Origin", "https://www.example.com")
            .method(Method::OPTIONS)
            .to_srv_request();

        let resp = test::call_service(&mut cors, req).await;
        assert_eq!(
            &b"*"[..],
            resp.headers()
                .get(header::ACCESS_CONTROL_ALLOW_ORIGIN)
                .unwrap()
                .as_bytes()
        );
        assert_eq!(
            &b"Origin"[..],
            resp.headers().get(header::VARY).unwrap().as_bytes()
        );

        {
            let headers = resp
                .headers()
                .get(header::ACCESS_CONTROL_EXPOSE_HEADERS)
                .unwrap()
                .to_str()
                .unwrap()
                .split(',')
                .map(|s| s.trim())
                .collect::<Vec<&str>>();

            for h in exposed_headers {
                #[allow(clippy::needless_collect)]
                assert!(headers.contains(&h.as_str()));
            }
        }

        let exposed_headers = vec![header::AUTHORIZATION, header::ACCEPT];
        let mut cors = Cors::new()
            .send_wildcard()
            .disable_preflight()
            .max_age(3600)
            .allowed_methods(vec![Method::GET, Method::OPTIONS, Method::POST])
            .allowed_headers(exposed_headers.clone())
            .expose_headers(exposed_headers.clone())
            .allowed_header(header::CONTENT_TYPE)
            .finish()
            .new_transform(fn_service(|req: ServiceRequest| {
                ok(req.into_response(
                    HttpResponse::Ok().header(header::VARY, "Accept").finish(),
                ))
            }))
            .await
            .unwrap();
        let req = TestRequest::with_header("Origin", "https://www.example.com")
            .method(Method::OPTIONS)
            .to_srv_request();
        let resp = test::call_service(&mut cors, req).await;
        assert_eq!(
            &b"Accept, Origin"[..],
            resp.headers().get(header::VARY).unwrap().as_bytes()
        );

        let mut cors = Cors::new()
            .disable_vary_header()
            .allowed_origin("https://www.example.com")
            .allowed_origin("https://www.google.com")
            .finish()
            .new_transform(test::ok_service())
            .await
            .unwrap();

        let req = TestRequest::with_header("Origin", "https://www.example.com")
            .method(Method::OPTIONS)
            .header(header::ACCESS_CONTROL_REQUEST_METHOD, "POST")
            .to_srv_request();
        let resp = test::call_service(&mut cors, req).await;

        let origins_str = resp
            .headers()
            .get(header::ACCESS_CONTROL_ALLOW_ORIGIN)
            .unwrap()
            .to_str()
            .unwrap();

        assert_eq!("https://www.example.com", origins_str);
    }

    #[actix_rt::test]
    async fn test_multiple_origins() {
        let mut cors = Cors::new()
            .allowed_origin("https://example.com")
            .allowed_origin("https://example.org")
            .allowed_methods(vec![Method::GET])
            .finish()
            .new_transform(test::ok_service())
            .await
            .unwrap();

        let req = TestRequest::with_header("Origin", "https://example.com")
            .method(Method::GET)
            .to_srv_request();

        let resp = test::call_service(&mut cors, req).await;
        assert_eq!(
            &b"https://example.com"[..],
            resp.headers()
                .get(header::ACCESS_CONTROL_ALLOW_ORIGIN)
                .unwrap()
                .as_bytes()
        );

        let req = TestRequest::with_header("Origin", "https://example.org")
            .method(Method::GET)
            .to_srv_request();

        let resp = test::call_service(&mut cors, req).await;
        assert_eq!(
            &b"https://example.org"[..],
            resp.headers()
                .get(header::ACCESS_CONTROL_ALLOW_ORIGIN)
                .unwrap()
                .as_bytes()
        );
    }

    #[actix_rt::test]
    async fn test_multiple_origins_preflight() {
        let mut cors = Cors::new()
            .allowed_origin("https://example.com")
            .allowed_origin("https://example.org")
            .allowed_methods(vec![Method::GET])
            .finish()
            .new_transform(test::ok_service())
            .await
            .unwrap();

        let req = TestRequest::with_header("Origin", "https://example.com")
            .header(header::ACCESS_CONTROL_REQUEST_METHOD, "GET")
            .method(Method::OPTIONS)
            .to_srv_request();

        let resp = test::call_service(&mut cors, req).await;
        assert_eq!(
            &b"https://example.com"[..],
            resp.headers()
                .get(header::ACCESS_CONTROL_ALLOW_ORIGIN)
                .unwrap()
                .as_bytes()
        );

        let req = TestRequest::with_header("Origin", "https://example.org")
            .header(header::ACCESS_CONTROL_REQUEST_METHOD, "GET")
            .method(Method::OPTIONS)
            .to_srv_request();

        let resp = test::call_service(&mut cors, req).await;
        assert_eq!(
            &b"https://example.org"[..],
            resp.headers()
                .get(header::ACCESS_CONTROL_ALLOW_ORIGIN)
                .unwrap()
                .as_bytes()
        );
    }

    #[actix_rt::test]
    async fn test_allowed_origin_fn() {
        let mut cors = Cors::new()
            .allowed_origin("https://www.example.com")
            .allowed_origin_fn(|req| {
                req.headers
                    .get(header::ORIGIN)
                    .unwrap()
                    .to_str()
                    .unwrap()
                    .contains("unknown")
            })
            .finish()
            .new_transform(test::ok_service())
            .await
            .unwrap();

        let req = TestRequest::with_header("Origin", "https://www.unknown.com")
            .method(Method::GET)
            .to_srv_request();

        let resp = test::call_service(&mut cors, req).await;

        assert_eq!(
            "https://www.unknown.com",
            resp.headers()
                .get(header::ACCESS_CONTROL_ALLOW_ORIGIN)
                .unwrap()
                .to_str()
                .unwrap()
        );
    }

    #[actix_rt::test]
    async fn test_not_allowed_origin_fn() {
        let mut cors = Cors::new()
            .allowed_origin("https://www.example.com")
            .allowed_origin_fn(|req| {
                req.headers
                    .get(header::ORIGIN)
                    .unwrap()
                    .to_str()
                    .unwrap()
                    .contains("unknown")
            })
            .finish()
            .new_transform(test::ok_service())
            .await
            .unwrap();

        let req = TestRequest::with_header("Origin", "https://www.known.com")
            .method(Method::GET)
            .to_srv_request();

        let resp = test::call_service(&mut cors, req).await;

        assert_eq!(
            None,
            resp.headers().get(header::ACCESS_CONTROL_ALLOW_ORIGIN)
        );
    }
}<|MERGE_RESOLUTION|>--- conflicted
+++ resolved
@@ -617,7 +617,6 @@
                     AllOrSome::Some(ref allowed_origins) => allowed_origins
                         .get(origin)
                         .map(|_| ())
-<<<<<<< HEAD
                         .or_else(|| {
                             if self.validate_origin_fn(req) {
                                 Some(())
@@ -625,10 +624,7 @@
                                 None
                             }
                         })
-                        .ok_or_else(|| CorsError::OriginNotAllowed),
-=======
                         .ok_or(CorsError::OriginNotAllowed),
->>>>>>> 400d8891
                 };
             }
             Err(CorsError::BadOrigin)
