--- conflicted
+++ resolved
@@ -52,11 +52,7 @@
 #![deny(missing_docs, missing_debug_implementations, rust_2018_idioms)]
 
 use std::collections::HashSet;
-<<<<<<< HEAD
-use std::convert::TryFrom;
-=======
 use std::convert::TryInto;
->>>>>>> e3da3094
 use std::fmt;
 use std::iter::FromIterator;
 use std::rc::Rc;
@@ -294,18 +290,12 @@
     ///
     /// If the function returns `true`, the client's `Origin` request header will be echoed
     /// back into the `Access-Control-Allow-Origin` response header.
-<<<<<<< HEAD
     pub fn allowed_origin_fn<F>(mut self, f: F) -> Cors
     where
         F: (Fn(&RequestHead) -> bool) + 'static,
     {
         if let Some(cors) = cors(&mut self.cors, &self.error) {
             cors.origins_fns.push(OriginFn { foxed_fn: Box::new(f) });
-=======
-    pub fn allowed_origin_fn(mut self, f: fn(req: &RequestHead) -> bool) -> Cors {
-        if let Some(cors) = cors(&mut self.cors, &self.error) {
-            cors.origins_fns.push(OriginFn { f });
->>>>>>> e3da3094
         }
         self
     }
@@ -610,11 +600,7 @@
 }
 
 struct OriginFn {
-<<<<<<< HEAD
     foxed_fn: Box<dyn Fn(&RequestHead) -> bool>,
-=======
-    f: fn(req: &RequestHead) -> bool,
->>>>>>> e3da3094
 }
 
 impl fmt::Debug for OriginFn {
@@ -667,11 +653,7 @@
     }
 
     fn validate_origin_fns(&self, req: &RequestHead) -> bool {
-<<<<<<< HEAD
         self.origins_fns.iter().any(|origin_fn| (origin_fn.foxed_fn)(req))
-=======
-        self.origins_fns.iter().any(|origin_fn| (origin_fn.f)(req))
->>>>>>> e3da3094
     }
 
     fn access_control_allow_origin(&self, req: &RequestHead) -> Option<HeaderValue> {
