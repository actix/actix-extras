--- conflicted
+++ resolved
@@ -18,12 +18,8 @@
 
 [dependencies]
 actix-service = "2.0.0"
-<<<<<<< HEAD
+actix-utils = "3"
 actix-web = { version = "4.0.0-beta.14", default-features = false }
-=======
-actix-utils = "3"
-actix-web = { version = "4.0.0-beta.10", default-features = false }
->>>>>>> 700d90b6
 
 derive_more = "0.99.5"
 futures-util = { version = "0.3.7", default-features = false }
