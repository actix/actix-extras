# Changes

## Unreleased

<<<<<<< HEAD
- Implement `From<Basic>` for `BasicAuth`. [#327]
- Minimum supported Rust version (MSRV) is now 1.60.

[#327]: https://github.com/actix/actix-extras/pull/327

## 0.8.0 - 2022-07-21
=======
- Minimum supported Rust version (MSRV) is now 1.68.

## 0.8.0
>>>>>>> aaedb9c6

- Removed `AuthExtractor` trait; implement `FromRequest` for your custom auth types. [#264]
- `BasicAuth::user_id()` now returns `&str`. [#249]
- `BasicAuth::password()` now returns `Option<&str>`. [#249]
- `Basic::user_id()` now returns `&str`. [#264]
- `Basic::password()` now returns `Option<&str>`. [#264]
- `Bearer::token()` now returns `&str`. [#264]

[#249]: https://github.com/actix/actix-extras/pull/249
[#264]: https://github.com/actix/actix-extras/pull/264

## 0.7.0

- Auth validator functions now need to return `(Error, ServiceRequest)` in error cases. [#260]
- Minimum supported Rust version (MSRV) is now 1.57 due to transitive `time` dependency.

[#260]: https://github.com/actix/actix-extras/pull/260

## 0.6.0

- Update `actix-web` dependency to `4`.

## 0.6.0-beta.8

- Relax body type bounds on middleware impl. [#223]
- Update `actix-web` dependency to `4.0.0-rc.1`.

[#223]: https://github.com/actix/actix-extras/pull/223

## 0.6.0-beta.7

- Minimum supported Rust version (MSRV) is now 1.54.

## 0.6.0-beta.6

- Update `actix-web` dependency to `4.0.0.beta-15`. [#216]

[#216]: https://github.com/actix/actix-extras/pull/216

## 0.6.0-beta.5

- Update `actix-web` dependency to `4.0.0.beta-14`. [#209]

[#209]: https://github.com/actix/actix-extras/pull/209

## 0.6.0-beta.4

- impl `AuthExtractor` trait for `Option<T: AuthExtractor>` and `Result<T: AuthExtractor, T::Error>`. [#205]

[#205]: https://github.com/actix/actix-extras/pull/205

## 0.6.0-beta.3

- Update `actix-web` dependency to v4.0.0-beta.10. [#203]
- Minimum supported Rust version (MSRV) is now 1.52.

[#203]: https://github.com/actix/actix-extras/pull/203

## 0.6.0-beta.2

- No notable changes.

## 0.6.0-beta.1

- Update `actix-web` dependency to 4.0.0 beta.
- Minimum supported Rust version (MSRV) is now 1.46.0.

## 0.5.1

- Correct error handling when extracting auth details from request. [#128]

[#128]: https://github.com/actix/actix-extras/pull/128

## 0.5.0

- Update `actix-web` dependency to 3.0.0.
- Minimum supported Rust version (MSRV) is now 1.42.0.

## 0.4.2

- Update the `base64` dependency to 0.12
- AuthenticationError's status code is preserved when converting to a ResponseError
- Minimize `futures` dependency
- Fix panic on `AuthenticationMiddleware` [#69]

[#69]: https://github.com/actix/actix-web-httpauth/pull/69

## 0.4.1

- Move repository to actix-extras

## 0.4.0

- Depends on `actix-web = "^2.0"`, `actix-service = "^1.0"`, and `futures = "^0.3"` version now ([#14])
- Depends on `bytes = "^0.5"` and `base64 = "^0.11"` now

[#14]: https://github.com/actix/actix-web-httpauth/pull/14

## 0.3.2 - 2019-07-19

- Middleware accepts any `Fn` as a validator function instead of `FnMut` [#11]

[#11]: https://github.com/actix/actix-web-httpauth/pull/11

## 0.3.1 - 2019-06-09

- Multiple calls to the middleware would result in panic

## 0.3.0 - 2019-06-05

- Crate edition was changed to `2018`, same as `actix-web`
- Depends on `actix-web = "^1.0"` version now
- `WWWAuthenticate` header struct was renamed into `WwwAuthenticate`
- Challenges and extractor configs are now operating with `Cow<'static, str>` types instead of `String` types

## 0.2.0 - 2019-04-26

- `actix-web` dependency is used without default features now [#6]
- `base64` dependency version was bumped to `0.10`

[#6]: https://github.com/actix/actix-web-httpauth/pull/6

## 0.1.0 - 2018-09-08

- Update to `actix-web = "0.7"` version

## 0.0.4 - 2018-07-01

- Fix possible panic at `IntoHeaderValue` implementation for `headers::authorization::Basic`
- Fix possible panic at `headers::www_authenticate::challenge::bearer::Bearer::to_bytes` call<|MERGE_RESOLUTION|>--- conflicted
+++ resolved
@@ -2,18 +2,10 @@
 
 ## Unreleased
 
-<<<<<<< HEAD
-- Implement `From<Basic>` for `BasicAuth`. [#327]
-- Minimum supported Rust version (MSRV) is now 1.60.
-
-[#327]: https://github.com/actix/actix-extras/pull/327
-
-## 0.8.0 - 2022-07-21
-=======
+- Implement `From<Basic>` for `BasicAuth`.
 - Minimum supported Rust version (MSRV) is now 1.68.
 
 ## 0.8.0
->>>>>>> aaedb9c6
 
 - Removed `AuthExtractor` trait; implement `FromRequest` for your custom auth types. [#264]
 - `BasicAuth::user_id()` now returns `&str`. [#249]
