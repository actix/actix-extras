--- conflicted
+++ resolved
@@ -1,10 +1,10 @@
 # Changes
 
-<<<<<<< HEAD
-## Unreleased - 2021-xx-xx
-- `BasicAuth::user_id()` and `BasicAuth::password()` now return `&str` instead of `Cow<str>`
-=======
 ## Unreleased - 2022-xx-xx
+- `BasicAuth::user_id()` now returns a `&str`. [#249]
+- `BasicAuth::password()` now returns a `&str`. [#249]
+
+[#249]: https://github.com/actix/actix-extras/pull/249
 
 
 ## 0.7.0 - 2022-07-19
@@ -13,7 +13,6 @@
 
 [#260]: https://github.com/actix/actix-extras/pull/260
 
->>>>>>> fbae63d0
 
 ## 0.6.0 - 2022-03-01
 - Update `actix-web` dependency to `4`.
