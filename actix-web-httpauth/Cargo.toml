--- conflicted
+++ resolved
@@ -18,13 +18,9 @@
 path = "src/lib.rs"
 
 [dependencies]
-<<<<<<< HEAD
-actix-web = { version = "4.0.0-beta.14", default_features = false }
-=======
->>>>>>> 700d90b6
 actix-service = "2.0.0"
 actix-utils = "3"
-actix-web = { version = "4.0.0-beta.10", default_features = false }
+actix-web = { version = "4.0.0-beta.14", default_features = false }
 
 base64 = "0.13"
 futures-util = { version = "0.3.7", default-features = false }
