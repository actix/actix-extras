[workspace]
members = [
  "actix-cors",
  "actix-identity",
  "actix-protobuf",
  "actix-protobuf/examples/prost-example",
  "actix-redis",
  "actix-session",
  "actix-web-httpauth",
]

[patch.crates-io]
<<<<<<< HEAD
actix-session = { path = "actix-session" }

actix-router = { git = "https://github.com/actix/actix-net.git", branch = "feat/immutable" }
actix-server = { git = "https://github.com/actix/actix-net.git", branch = "feat/immutable" }
actix-service = { git = "https://github.com/actix/actix-net.git", branch = "feat/immutable" }
actix-tls = { git = "https://github.com/actix/actix-net.git", branch = "feat/immutable" }
actix-utils = { git = "https://github.com/actix/actix-net.git", branch = "feat/immutable" }

actix-http = { git = "https://github.com/actix/actix-web.git", branch = "feat/immutable" }
awc = { git = "https://github.com/actix/actix-web.git", branch = "feat/immutable" }
actix-web = { git = "https://github.com/actix/actix-web.git", branch = "feat/immutable" }
=======
actix-cors = { path = "actix-cors" }
actix-session = { path = "actix-session" }
>>>>>>> d77c9085
<|MERGE_RESOLUTION|>--- conflicted
+++ resolved
@@ -10,7 +10,7 @@
 ]
 
 [patch.crates-io]
-<<<<<<< HEAD
+actix-cors = { path = "actix-cors" }
 actix-session = { path = "actix-session" }
 
 actix-router = { git = "https://github.com/actix/actix-net.git", branch = "feat/immutable" }
@@ -21,8 +21,4 @@
 
 actix-http = { git = "https://github.com/actix/actix-web.git", branch = "feat/immutable" }
 awc = { git = "https://github.com/actix/actix-web.git", branch = "feat/immutable" }
-actix-web = { git = "https://github.com/actix/actix-web.git", branch = "feat/immutable" }
-=======
-actix-cors = { path = "actix-cors" }
-actix-session = { path = "actix-session" }
->>>>>>> d77c9085
+actix-web = { git = "https://github.com/actix/actix-web.git", branch = "feat/immutable" }