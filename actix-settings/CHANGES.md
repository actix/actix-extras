--- conflicted
+++ resolved
@@ -2,19 +2,15 @@
 
 ## Unreleased
 
+- `ActixSettings` can be applied to `HttpServer`.
 - Rename `AtError => Error`.
 - Remove `AtResult` type alias.
-<<<<<<< HEAD
-- Minimum supported Rust version (MSRV) is now 1.60.
-- `ActixSettings` can be applied to `HttpServer`
-=======
 - Update `toml` dependency to `0.8`.
 - Remove `ioe` dependency; `std::io::Error` is now used directly.
 - Remove `Clone` implementation for `Error`.
 - Implement `Display` for `Error`.
 - Implement std's `Error` for `Error`.
 - Minimum supported Rust version (MSRV) is now 1.68.
->>>>>>> b7374522
 
 ## 0.6.0
 
