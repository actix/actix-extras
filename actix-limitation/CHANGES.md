--- conflicted
+++ resolved
@@ -1,14 +1,10 @@
 # Changes
 
-<<<<<<< HEAD
-## Unreleased - 2022-xx-xx
+## Unreleased - 2023-xx-xx
+
 - Added optional scopes to the middleware enabling use of multiple Limiters by passing an `HashMap<Limiter>` to the Http server `app_data`
-- Update `redis` dependency to `0.22`.
-=======
-## Unreleased
 
 ## 0.5.1
->>>>>>> 4bad8254
 
 - No significant changes since `0.5.0`.
 
