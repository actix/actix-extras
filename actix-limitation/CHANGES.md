--- conflicted
+++ resolved
@@ -1,12 +1,8 @@
 # Changes
 
 ## Unreleased - 2022-xx-xx
-<<<<<<< HEAD
 - Added optional scopes to the middleware enabling use of multiple Limiters by passing an `HashMap<Limiter>` to the Http server `app_data`
-=======
-
 - Update `redis` dependency to `0.22`.
->>>>>>> 75386f4a
 
 ## 0.4.0 - 2022-09-10
 
