--- conflicted
+++ resolved
@@ -3,12 +3,9 @@
 ## Unreleased - 2022-xx-xx
 - Implement `Default` for `RateLimiter`.
 - `RateLimiter` is marked `#[non_exhaustive]`; use `RateLimiter::default()` instead.
-<<<<<<< HEAD
-- In the middleware errors from the count function are matched and respond with `INTERNAL_SERVER_ERROR` if it's an unexpected error, instead of the default `TOO_MANY_REQUESTS`
-=======
+- In the middleware errors from the count function are matched and respond with `INTERNAL_SERVER_ERROR` if it's an unexpected error, instead of the default `TOO_MANY_REQUESTS`.
 - Minimum supported Rust version (MSRV) is now 1.59 due to transitive `time` dependency.
 
->>>>>>> 7d932cd5
 
 ## 0.3.0 - 2022-07-11
 - `Limiter::builder` now takes an `impl Into<String>`.
