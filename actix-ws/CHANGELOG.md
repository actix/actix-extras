--- conflicted
+++ resolved
@@ -4,12 +4,9 @@
 
 - Remove type parameters from `Session::{text, binary}()` methods, replacing with equivalent `impl Trait` parameters.
 - `Session::text()` now receives an `impl Into<ByteString>`, making broadcasting text messages more efficient.
-<<<<<<< HEAD
+- Allow sending continuations via `Session::continuation()`
 - Enable customizing `max_size` for received frames
 - Add new ability to aggregate received continuations
-=======
-- Allow sending continuations via `Session::continuation()`
->>>>>>> 6b044507
 
 ## 0.2.5
 
