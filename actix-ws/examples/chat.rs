use std::{
    io,
    sync::Arc,
    time::{Duration, Instant},
};

<<<<<<< HEAD
use actix_web::{middleware::Logger, web, App, HttpRequest, HttpResponse, HttpServer};
use actix_ws::{AggregatedMessage, Session};
=======
use actix_web::{
    middleware::Logger, web, web::Html, App, HttpRequest, HttpResponse, HttpServer, Responder,
};
use actix_ws::{Message, Session};
use bytestring::ByteString;
>>>>>>> 2a6a36af
use futures_util::{stream::FuturesUnordered, StreamExt as _};
use tokio::sync::Mutex;
use tracing::level_filters::LevelFilter;
use tracing_subscriber::EnvFilter;

#[derive(Clone)]
struct Chat {
    inner: Arc<Mutex<ChatInner>>,
}

struct ChatInner {
    sessions: Vec<Session>,
}

impl Chat {
    fn new() -> Self {
        Chat {
            inner: Arc::new(Mutex::new(ChatInner {
                sessions: Vec::new(),
            })),
        }
    }

    async fn insert(&self, session: Session) {
        self.inner.lock().await.sessions.push(session);
    }

    async fn send(&self, msg: impl Into<ByteString>) {
        let msg = msg.into();

        let mut inner = self.inner.lock().await;
        let mut unordered = FuturesUnordered::new();

        for mut session in inner.sessions.drain(..) {
            let msg = msg.clone();

            unordered.push(async move {
                let res = session.text(msg).await;
                res.map(|_| session)
                    .map_err(|_| tracing::debug!("Dropping session"))
            });
        }

        while let Some(res) = unordered.next().await {
            if let Ok(session) = res {
                inner.sessions.push(session);
            }
        }
    }
}

async fn ws(
    req: HttpRequest,
    body: web::Payload,
    chat: web::Data<Chat>,
) -> Result<HttpResponse, actix_web::Error> {
    let (response, mut session, stream) = actix_ws::handle(&req, body)?;

    // increase the maximum allowed frame size to 128KB and aggregate continuation frames
    let mut stream = stream.max_frame_size(131_072).aggregate_continuations();

    chat.insert(session.clone()).await;
    tracing::info!("Inserted session");

    let alive = Arc::new(Mutex::new(Instant::now()));

    let mut session2 = session.clone();
    let alive2 = alive.clone();
    actix_web::rt::spawn(async move {
        let mut interval = actix_web::rt::time::interval(Duration::from_secs(5));

        loop {
            interval.tick().await;
            if session2.ping(b"").await.is_err() {
                break;
            }

            if Instant::now().duration_since(*alive2.lock().await) > Duration::from_secs(10) {
                let _ = session2.close(None).await;
                break;
            }
        }
    });

    actix_web::rt::spawn(async move {
        while let Some(Ok(msg)) = stream.next().await {
            match msg {
                AggregatedMessage::Ping(bytes) => {
                    if session.pong(&bytes).await.is_err() {
                        return;
                    }
                }
<<<<<<< HEAD
                AggregatedMessage::Text(s) => {
                    info!("Relaying text, {}", s);
                    let s: &str = s.as_ref();
                    chat.send(s.into()).await;
=======
                Message::Text(msg) => {
                    tracing::info!("Relaying msg: {msg}");
                    chat.send(msg).await;
>>>>>>> 2a6a36af
                }
                AggregatedMessage::Close(reason) => {
                    let _ = session.close(reason).await;
                    tracing::info!("Got close, bailing");
                    return;
                }
<<<<<<< HEAD
                AggregatedMessage::Pong(_) => {
=======
                Message::Continuation(_) => {
                    let _ = session.close(None).await;
                    tracing::info!("Got continuation, bailing");
                    return;
                }
                Message::Pong(_) => {
>>>>>>> 2a6a36af
                    *alive.lock().await = Instant::now();
                }
                _ => (),
            };
        }
        let _ = session.close(None).await;
    });
    tracing::info!("Spawned");

    Ok(response)
}

async fn index() -> impl Responder {
    Html::new(include_str!("chat.html").to_owned())
}

#[tokio::main(flavor = "current_thread")]
async fn main() -> io::Result<()> {
    tracing_subscriber::fmt()
        .with_env_filter(
            EnvFilter::builder()
                .with_default_directive(LevelFilter::INFO.into())
                .from_env_lossy(),
        )
        .init();

    let chat = Chat::new();

    HttpServer::new(move || {
        App::new()
            .wrap(Logger::default())
            .app_data(web::Data::new(chat.clone()))
            .route("/", web::get().to(index))
            .route("/ws", web::get().to(ws))
    })
    .bind("127.0.0.1:8080")?
    .run()
    .await?;

    Ok(())
}<|MERGE_RESOLUTION|>--- conflicted
+++ resolved
@@ -4,16 +4,11 @@
     time::{Duration, Instant},
 };
 
-<<<<<<< HEAD
-use actix_web::{middleware::Logger, web, App, HttpRequest, HttpResponse, HttpServer};
 use actix_ws::{AggregatedMessage, Session};
-=======
 use actix_web::{
     middleware::Logger, web, web::Html, App, HttpRequest, HttpResponse, HttpServer, Responder,
 };
-use actix_ws::{Message, Session};
 use bytestring::ByteString;
->>>>>>> 2a6a36af
 use futures_util::{stream::FuturesUnordered, StreamExt as _};
 use tokio::sync::Mutex;
 use tracing::level_filters::LevelFilter;
@@ -106,32 +101,17 @@
                         return;
                     }
                 }
-<<<<<<< HEAD
                 AggregatedMessage::Text(s) => {
                     info!("Relaying text, {}", s);
                     let s: &str = s.as_ref();
                     chat.send(s.into()).await;
-=======
-                Message::Text(msg) => {
-                    tracing::info!("Relaying msg: {msg}");
-                    chat.send(msg).await;
->>>>>>> 2a6a36af
                 }
                 AggregatedMessage::Close(reason) => {
                     let _ = session.close(reason).await;
                     tracing::info!("Got close, bailing");
                     return;
                 }
-<<<<<<< HEAD
                 AggregatedMessage::Pong(_) => {
-=======
-                Message::Continuation(_) => {
-                    let _ = session.close(None).await;
-                    tracing::info!("Got continuation, bailing");
-                    return;
-                }
-                Message::Pong(_) => {
->>>>>>> 2a6a36af
                     *alive.lock().await = Instant::now();
                 }
                 _ => (),
