--- conflicted
+++ resolved
@@ -28,32 +28,14 @@
 actix-tls = { version = "3", default-features = false, features = ["connect"] }
 
 log = "0.4.6"
-<<<<<<< HEAD
 backoff = "0.4.0"
-derive_more = "0.99.2"
+derive_more = "0.99.5"
 futures-core = { version = "0.3.7", default-features = false }
 redis-async = { version = "0.12", default-features = false, features = ["tokio10"] }
 time = "0.3"
 tokio = { version = "1.13.1", features = ["sync"] }
 tokio-util = "0.6.1"
 actix-web = { version = "4", default_features = false, optional = true }
-=======
-backoff = "0.2.1"
-derive_more = "0.99.5"
-futures-core = { version = "0.3.7", default-features = false }
-redis2 = { package = "redis", version = "0.19", features = ["tokio-comp", "tokio-native-tls-comp"] }
-redis-async = { version = "0.8", default-features = false, features = ["tokio10"] }
-time = "0.3"
-tokio = { version = "1.13.1", features = ["sync"] }
-tokio-util = "0.6"
-
-# web
-actix-web = { version = "4", default_features = false, optional = true }
-actix-session = { version = "0.5", optional = true }
-rand = { version = "0.8", optional = true }
-serde = { version = "1.0.101", optional = true }
-serde_json = { version = "1.0.40", optional = true }
->>>>>>> 12f6db37
 
 [dev-dependencies]
 actix-test = "0.1.0-beta.12"
