[package]
name = "actix-redis"
version = "0.9.2"
authors = ["Nikolay Kim <fafhrd91@gmail.com>"]
description = "Redis integration for Actix and session store for Actix Web"
license = "MIT OR Apache-2.0"
readme = "README.md"
keywords = ["actix", "redis", "async", "session"]
homepage = "https://actix.rs"
repository = "https://github.com/actix/actix-extras.git"
documentation = "https://docs.rs/actix-redis/"
categories = ["network-programming", "asynchronous"]
exclude = [".cargo/config"]
edition = "2018"

[lib]
name = "actix_redis"
path = "src/lib.rs"

[features]
default = ["web"]

# actix-web integration
web = [
    "actix-http",
    "actix-service",
    "actix-web",
    "actix-session/cookie-session",
    "rand",
    "serde",
    "serde_json"
]

[dependencies]
actix = { version = "0.11.0-beta.2", default-features = false }
actix-rt = "2"
actix-utils = "3.0.0-beta.2"

log = "0.4.6"
backoff = "0.2.1"
derive_more = "0.99.2"
<<<<<<< HEAD
futures-core = { version = "0.3.7", default-features = false }
redis2 = { package = "redis", version = "0.19.0", features = ["tokio-comp", "tokio-native-tls-comp"] }
redis-async = { version = "0.8", default-features = false, features = ["tokio10"] }
time = "0.2.9"
tokio = { version = "1", features = ["sync"] }
tokio-util = "0.6.1"
=======
futures-util = { version = "0.3.7", default-features = false }
redis-async = "0.6.3"
actix-rt = "1.1.1"
time = "0.2.23"
tokio = "0.2.6"
tokio-util = "0.3.0"
>>>>>>> 5a72dd33

# actix-session
actix-web = { version = "4.0.0-beta.3", default_features = false, optional = true }
actix-http = { version = "3.0.0-beta.3", optional = true }
actix-service = { version = "2.0.0-beta.4", optional = true }
actix-session = { version = "0.4.0", optional = true }
rand = { version = "0.8.0", optional = true }
serde = { version = "1.0.101", optional = true }
serde_json = { version = "1.0.40", optional = true }

[dev-dependencies]
env_logger = "0.7"
serde_derive = "1.0"<|MERGE_RESOLUTION|>--- conflicted
+++ resolved
@@ -39,21 +39,12 @@
 log = "0.4.6"
 backoff = "0.2.1"
 derive_more = "0.99.2"
-<<<<<<< HEAD
 futures-core = { version = "0.3.7", default-features = false }
 redis2 = { package = "redis", version = "0.19.0", features = ["tokio-comp", "tokio-native-tls-comp"] }
 redis-async = { version = "0.8", default-features = false, features = ["tokio10"] }
-time = "0.2.9"
+time = ""0.2.23"
 tokio = { version = "1", features = ["sync"] }
 tokio-util = "0.6.1"
-=======
-futures-util = { version = "0.3.7", default-features = false }
-redis-async = "0.6.3"
-actix-rt = "1.1.1"
-time = "0.2.23"
-tokio = "0.2.6"
-tokio-util = "0.3.0"
->>>>>>> 5a72dd33
 
 # actix-session
 actix-web = { version = "4.0.0-beta.3", default_features = false, optional = true }
