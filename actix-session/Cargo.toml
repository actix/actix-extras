[package]
name = "actix-session"
version = "0.4.1"
authors = ["Nikolay Kim <fafhrd91@gmail.com>"]
description = "Sessions for Actix web"
readme = "README.md"
keywords = ["http", "web", "framework", "async", "session"]
homepage = "https://actix.rs"
repository = "https://github.com/actix/actix-extras"
documentation = "https://docs.rs/actix-session/"
license = "MIT OR Apache-2.0"
edition = "2018"

[lib]
name = "actix_session"
path = "src/lib.rs"

[features]
default = ["cookie-session"]
cookie-session = ["actix-web/secure-cookies"]

[dependencies]
actix-web = { version = "4.0.0-beta.3", default_features = false }
actix-service = "2.0.0-beta.4"

bytes = "1"
derive_more = "0.99.2"
<<<<<<< HEAD
futures-core = { version = "0.3.7", default-features = false }
futures-util = { version = "0.3.7", default-features = false }
pin-project-lite = "0.2"
=======
futures-util = { version = "0.3.7", default-features = false }
>>>>>>> 5a72dd33
serde = "1.0"
serde_json = "1.0"
time = { version = "0.2.23", default-features = false, features = ["std"] }

[dev-dependencies]
actix-rt = "2"<|MERGE_RESOLUTION|>--- conflicted
+++ resolved
@@ -25,13 +25,9 @@
 
 bytes = "1"
 derive_more = "0.99.2"
-<<<<<<< HEAD
 futures-core = { version = "0.3.7", default-features = false }
 futures-util = { version = "0.3.7", default-features = false }
 pin-project-lite = "0.2"
-=======
-futures-util = { version = "0.3.7", default-features = false }
->>>>>>> 5a72dd33
 serde = "1.0"
 serde_json = "1.0"
 time = { version = "0.2.23", default-features = false, features = ["std"] }
