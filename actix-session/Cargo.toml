--- conflicted
+++ resolved
@@ -1,14 +1,8 @@
 [package]
 name = "actix-session"
-<<<<<<< HEAD
-version = "0.5.0-beta.5"
+version = "0.5.0-beta.6"
 authors = ["Nikolay Kim <fafhrd91@gmail.com>", "Luca Palmieri <rust@lpalmieri.com>"]
-description = "Sessions for Actix web"
-=======
-version = "0.5.0-beta.6"
-authors = ["Nikolay Kim <fafhrd91@gmail.com>"]
 description = "Sessions for Actix Web"
->>>>>>> 6676a509
 keywords = ["http", "web", "framework", "async", "session"]
 homepage = "https://actix.rs"
 repository = "https://github.com/actix/actix-extras.git"
@@ -33,11 +27,7 @@
 [dependencies]
 actix-service = "2"
 actix-utils = "3"
-<<<<<<< HEAD
-actix-web = { version = "4.0.0-beta.14", default_features = false, features = ["cookies", "secure-cookies"] }
-=======
-actix-web = { version = "4.0.0-beta.15", default_features = false, features = ["cookies"] }
->>>>>>> 6676a509
+actix-web = { version = "4.0.0-beta.15", default_features = false, features = ["cookies", "secure-cookies"] }
 
 async-trait = "0.1"
 derive_more = "0.99.5"
