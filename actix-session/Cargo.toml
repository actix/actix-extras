--- conflicted
+++ resolved
@@ -39,13 +39,8 @@
 
 # redis-actor-session
 actix = { version = "0.13", default-features = false, optional = true }
-<<<<<<< HEAD
 actix-redis = { version = "0.13", optional = true }
-futures-core = { version = "0.3.7", default-features = false, optional = true }
-=======
-actix-redis = { version = "0.12", optional = true }
-futures-core = { version = "0.3.17", optional = true }
->>>>>>> 9d68074b
+futures-core = { version = "0.3.17", default-features = false, optional = true }
 
 # redis-rs-session
 redis = { version = "0.24", default-features = false, features = ["tokio-comp", "connection-manager"], optional = true }
