[package]
name = "actix-session"
version = "0.9.0"
authors = [
  "Nikolay Kim <fafhrd91@gmail.com>",
  "Luca Palmieri <rust@lpalmieri.com>",
]
description = "Session management for Actix Web"
keywords = ["http", "web", "framework", "async", "session"]
repository = "https://github.com/actix/actix-extras/tree/master/actix-session"
homepage.workspace = true
license.workspace = true
edition.workspace = true
rust-version.workspace = true

[package.metadata.docs.rs]
rustdoc-args = ["--cfg", "docsrs"]
all-features = true

[features]
default = []
cookie-session = []
redis-rs-session = ["redis", "rand"]
redis-rs-tls-session = ["redis-rs-session", "redis/tokio-native-tls-comp"]
redis-dp-session = ["deadpool-redis", "rand"]

[dependencies]
actix-service = "2"
actix-utils = "3"
actix-web = { version = "4", default-features = false, features = ["cookies", "secure-cookies"] }

anyhow = "1"
derive_more = "0.99.7"
rand = { version = "0.8", optional = true }
serde = { version = "1" }
serde_json = { version = "1" }
tracing = { version = "0.1.30", default-features = false, features = ["log"] }

<<<<<<< HEAD
# redis-actor-session
actix = { version = "0.13", default-features = false, optional = true }
actix-redis = { version = "0.13", optional = true }
futures-core = { version = "0.3.17", default-features = false, optional = true }

=======
>>>>>>> f250348e
# redis-rs-session
redis = { version = "0.24", default-features = false, features = ["tokio-comp", "connection-manager"], optional = true }

# redis-dp-session
deadpool-redis = { version = "0.14", optional = true }

[dev-dependencies]
actix-session = { path = ".", features = ["cookie-session", "redis-rs-session"] }
actix-test = "0.1.0-beta.10"
actix-web = { version = "4", default-features = false, features = ["cookies", "secure-cookies", "macros"] }
env_logger = "0.11"
log = "0.4"

[[example]]
name = "basic"
required-features = ["redis-rs-session"]

[[example]]
name = "authentication"
required-features = ["redis-rs-session"]<|MERGE_RESOLUTION|>--- conflicted
+++ resolved
@@ -36,14 +36,6 @@
 serde_json = { version = "1" }
 tracing = { version = "0.1.30", default-features = false, features = ["log"] }
 
-<<<<<<< HEAD
-# redis-actor-session
-actix = { version = "0.13", default-features = false, optional = true }
-actix-redis = { version = "0.13", optional = true }
-futures-core = { version = "0.3.17", default-features = false, optional = true }
-
-=======
->>>>>>> f250348e
 # redis-rs-session
 redis = { version = "0.24", default-features = false, features = ["tokio-comp", "connection-manager"], optional = true }
 
