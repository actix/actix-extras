# Changes

## Unreleased

<<<<<<< HEAD
- Introduce the `redis-rs-tls-session-rustls` feature
=======
- Remove `redis-actor-session` crate feature (and, therefore, the `actix-redis` based storage backend).
>>>>>>> 66544952

## 0.9.0

- Remove use of `async-trait` on `SessionStore` trait.
- Minimum supported Rust version (MSRV) is now 1.75.

## 0.8.0

- Set secure attribute when adding a session removal cookie.
- Update `redis` dependency to `0.23`.
- Minimum supported Rust version (MSRV) is now 1.68.

## 0.7.2

- Set SameSite attribute when adding a session removal cookie. [#284]
- Minimum supported Rust version (MSRV) is now 1.59 due to transitive `time` dependency.

[#284]: https://github.com/actix/actix-extras/pull/284

## 0.7.1

- Fix interaction between session state changes and renewal. [#265]

[#265]: https://github.com/actix/actix-extras/pull/265

## 0.7.0

- Added `TtlExtensionPolicy` enum to support different strategies for extending the TTL attached to the session state. `TtlExtensionPolicy::OnEveryRequest` now allows for long-lived sessions that do not expire if the user remains active. [#233]
- `SessionLength` is now called `SessionLifecycle`. [#233]
- `SessionLength::Predetermined` is now called `SessionLifecycle::PersistentSession`. [#233]
- The fields for Both `SessionLength` variants have been extracted into separate types (`PersistentSession` and `BrowserSession`). All fields are now private, manipulated via methods, to allow adding more configuration parameters in the future in a non-breaking fashion. [#233]
- `SessionLength::Predetermined::max_session_length` is now called `PersistentSession::session_ttl`. [#233]
- `SessionLength::BrowserSession::state_ttl` is now called `BrowserSession::session_state_ttl`. [#233]
- `SessionMiddlewareBuilder::max_session_length` is now called `SessionMiddlewareBuilder::session_lifecycle`. [#233]
- The `SessionStore` trait requires the implementation of a new method, `SessionStore::update_ttl`. [#233]
- All types used to configure `SessionMiddleware` have been moved to the `config` sub-module. [#233]
- Update `actix` dependency to `0.13`.
- Update `actix-redis` dependency to `0.12`.
- Minimum supported Rust version (MSRV) is now 1.57 due to transitive `time` dependency.

[#233]: https://github.com/actix/actix-extras/pull/233

## 0.6.2

- Implement `SessionExt` for `GuardContext`. [#234]
- `RedisSessionStore` will prevent connection timeouts from causing user-visible errors. [#235]
- Do not leak internal implementation details to callers when errors occur. [#236]

[#234]: https://github.com/actix/actix-extras/pull/234
[#236]: https://github.com/actix/actix-extras/pull/236
[#235]: https://github.com/actix/actix-extras/pull/235

## 0.6.1

- No significant changes since `0.6.0`.

## 0.6.0

### Added

- `SessionMiddleware`, a middleware to provide support for saving/updating/deleting session state against a pluggable storage backend (see `SessionStore` trait). [#212]
- `CookieSessionStore`, a cookie-based backend to store session state. [#212]
- `RedisActorSessionStore`, a Redis-based backend to store session state powered by `actix-redis`. [#212]
- `RedisSessionStore`, a Redis-based backend to store session state powered by `redis-rs`. [#212]
- Add TLS support for Redis via `RedisSessionStore`. [#212]
- Implement `SessionExt` for `ServiceResponse`. [#212]

### Changed

- Rename `UserSession` to `SessionExt`. [#212]

### Removed

- `CookieSession`; replaced with `CookieSessionStore`, a storage backend for `SessionMiddleware`. [#212]
- `Session::set_session`; use `Session::insert` to modify the session state. [#212]

[#212]: https://github.com/actix/actix-extras/pull/212

## 0.5.0

- Update `actix-web` dependency to `4`.

## 0.5.0-beta.8

- Update `actix-web` dependency to `4.0.0-rc.1`.

## 0.5.0-beta.7

- Update `actix-web` dependency to `4.0.0.beta-18`. [#218]
- Minimum supported Rust version (MSRV) is now 1.54.

[#218]: https://github.com/actix/actix-extras/pull/218

## 0.5.0-beta.6

- Update `actix-web` dependency to `4.0.0.beta-15`. [#216]

[#216]: https://github.com/actix/actix-extras/pull/216

## 0.5.0-beta.5

- Update `actix-web` dependency to `4.0.0.beta-14`. [#209]
- Remove `UserSession` implementation for `RequestHead`. [#209]
- A session will be created in the storage backend if and only if there is some data inside the session state. This reduces the performance impact of `SessionMiddleware` on routes that do not leverage sessions. [#207]

[#207]: https://github.com/actix/actix-extras/pull/207
[#209]: https://github.com/actix/actix-extras/pull/209

## 0.5.0-beta.4

- No significant changes since `0.5.0-beta.3`.

## 0.5.0-beta.3

- Impl `Clone` for `CookieSession`. [#201]
- Update `actix-web` dependency to v4.0.0-beta.10. [#203]
- Minimum supported Rust version (MSRV) is now 1.52.

[#201]: https://github.com/actix/actix-extras/pull/201
[#203]: https://github.com/actix/actix-extras/pull/203

## 0.5.0-beta.2

- No notable changes.

## 0.5.0-beta.1

- Add `Session::entries`. [#170]
- Rename `Session::{set => insert}` to match standard hash map naming. [#170]
- Return values from `Session::remove`. [#170]
- Add `Session::remove_as` deserializing variation. [#170]
- Simplify `Session::get_changes` now always returning iterator even when empty. [#170]
- Swap order of arguments on `Session::set_session`. [#170]
- Update `actix-web` dependency to 4.0.0 beta.
- Minimum supported Rust version (MSRV) is now 1.46.0.

[#170]: https://github.com/actix/actix-extras/pull/170

## 0.4.1

- `Session::set_session` takes a `IntoIterator` instead of `Iterator`. [#105]
- Fix calls to `session.purge()` from paths other than the one specified in the cookie. [#129]

[#105]: https://github.com/actix/actix-extras/pull/105
[#129]: https://github.com/actix/actix-extras/pull/129

## 0.4.0

- Update `actix-web` dependency to 3.0.0.
- Minimum supported Rust version (MSRV) is now 1.42.0.

## 0.4.0-alpha.1

- Update the `time` dependency to 0.2.7
- Update the `actix-web` dependency to 3.0.0-alpha.1
- Long lasting auto-prolonged session [#1292]
- Minimize `futures` dependency

[#1292]: https://github.com/actix/actix-web/pull/1292

## 0.3.0 - 2019-12-20

- Release

## 0.3.0-alpha.4 - 2019-12-xx

- Allow access to sessions also from not mutable references to the request

## 0.3.0-alpha.3 - 2019-12-xx

- Add access to the session from RequestHead for use of session from guard methods
- Migrate to `std::future`
- Migrate to `actix-web` 2.0

## 0.2.0 - 2019-07-08

- Enhanced `actix-session` to facilitate state changes. Use `Session.renew()` at successful login to cycle a session (new key/cookie but keeps state). Use `Session.purge()` at logout to invalid a session cookie (and remove from redis cache, if applicable).

## 0.1.1 - 2019-06-03

- Fix optional cookie session support

## 0.1.0 - 2019-05-18

- Use actix-web 1.0.0-rc

## 0.1.0-beta.4 - 2019-05-12

- Use actix-web 1.0.0-beta.4

## 0.1.0-beta.2 - 2019-04-28

- Add helper trait `UserSession` which allows to get session for ServiceRequest and HttpRequest

## 0.1.0-beta.1 - 2019-04-20

- Update actix-web to beta.1
- `CookieSession::max_age()` accepts value in seconds

## 0.1.0-alpha.6 - 2019-04-14

- Update actix-web alpha.6

## 0.1.0-alpha.4 - 2019-04-08

- Update actix-web

## 0.1.0-alpha.3 - 2019-04-02

- Update actix-web

## 0.1.0-alpha.2 - 2019-03-29

- Update actix-web
- Use new feature name for secure cookies

## 0.1.0-alpha.1 - 2019-03-28

- Initial impl<|MERGE_RESOLUTION|>--- conflicted
+++ resolved
@@ -2,11 +2,8 @@
 
 ## Unreleased
 
-<<<<<<< HEAD
-- Introduce the `redis-rs-tls-session-rustls` feature
-=======
+- Added support for using `rustls` in `actix-session` instead of `native-tls`
 - Remove `redis-actor-session` crate feature (and, therefore, the `actix-redis` based storage backend).
->>>>>>> 66544952
 
 ## 0.9.0
 
