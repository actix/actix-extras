# Changes

<<<<<<< HEAD
## 0.6.0-beta.1 (Unreleased) - 2021-xx-xx
=======
## Unreleased - 2021-xx-xx
- Update `actix-web` dependency to `4.0.0.beta-18`. [#218]
- Minimum supported Rust version (MSRV) is now 1.54.

[#218]: https://github.com/actix/actix-extras/pull/218
>>>>>>> 0d122010

### Added
* `SessionMiddleware`, a middleware to provide support for saving/updating/deleting session state against a pluggable storage backend (see `SessionStore` trait) [#212]
* `CookieSessionStore`, a cookie-based backend to store session state [#212]
* `RedisActorSessionStore`, a Redis-based backend to store session state powered by `actix-redis` [#212]
* `RedisSessionStore`, a Redis-based backend to store session state powered by `redis-rs` [#212]
* Add TLS support for Redis via `RedisSessionStore` [#212]
* Implement `SessionExt` for `ServiceResponse` [#212]

### Changed
* Rename `UserSession` to `SessionExt` [#212]

### Removed
* `CookieSession` has been removed in favour of `CookieSessionStore`, a storage backend for `SessionMiddleware` [#212]
* `Session::set_session` has been removed. Use `Session::insert` to modify the session state. [#212]
  
[#212]: https://github.com/actix/actix-extras/pull/212

## 0.5.0-beta.6 - 2021-12-18
- Update `actix-web` dependency to `4.0.0.beta-15`. [#216]

[#216]: https://github.com/actix/actix-extras/pull/216


## 0.5.0-beta.5 - 2021-12-12
<<<<<<< HEAD
* Update `actix-web` dependency to `4.0.0.beta-14`. [#209]
* Remove `UserSession` implementation for `RequestHead`. [#209]
* A session will be created in the storage backend if and only if there is some data inside the session state. This reduces the performance impact of `SessionMiddleware` on routes that do not leverage sessions. [#207]
=======
- Update `actix-web` dependency to `4.0.0.beta-14`. [#209]
- Remove `UserSession` implementation for `RequestHead`. [#209]
>>>>>>> 0d122010

[#207]: https://github.com/actix/actix-extras/pull/207
[#209]: https://github.com/actix/actix-extras/pull/209

## 0.5.0-beta.4 - 2021-11-22
- No significant changes since `0.5.0-beta.3`.


## 0.5.0-beta.3 - 2021-10-21
- Impl `Clone` for `CookieSession`. [#201]
- Update `actix-web` dependency to v4.0.0-beta.10. [#203]
- Minimum supported Rust version (MSRV) is now 1.52.

[#201]: https://github.com/actix/actix-extras/pull/201
[#203]: https://github.com/actix/actix-extras/pull/203


## 0.5.0-beta.2 - 2021-06-27
- No notable changes.


## 0.5.0-beta.1 - 2021-04-02
- Add `Session::entries`. [#170]
- Rename `Session::{set => insert}` to match standard hash map naming. [#170]
- Return values from `Session::remove`. [#170]
- Add `Session::remove_as` deserializing variation. [#170]
- Simplify `Session::get_changes` now always returning iterator even when empty. [#170]
- Swap order of arguments on `Session::set_session`. [#170]
- Update `actix-web` dependency to 4.0.0 beta.
- Minimum supported Rust version (MSRV) is now 1.46.0.

[#170]: https://github.com/actix/actix-extras/pull/170


## 0.4.1 - 2021-03-21
- `Session::set_session` takes a `IntoIterator` instead of `Iterator`. [#105]
- Fix calls to `session.purge()` from paths other than the one specified in the cookie. [#129]

[#105]: https://github.com/actix/actix-extras/pull/105
[#129]: https://github.com/actix/actix-extras/pull/129


## 0.4.0 - 2020-09-11
- Update `actix-web` dependency to 3.0.0.
- Minimum supported Rust version (MSRV) is now 1.42.0.


## 0.4.0-alpha.1 - 2020-03-14
- Update the `time` dependency to 0.2.7
- Update the `actix-web` dependency to 3.0.0-alpha.1
- Long lasting auto-prolonged session [#1292]
- Minimize `futures` dependency

[#1292]: https://github.com/actix/actix-web/pull/1292


## 0.3.0 - 2019-12-20
- Release


## 0.3.0-alpha.4 - 2019-12-xx
- Allow access to sessions also from not mutable references to the request


## 0.3.0-alpha.3 - 2019-12-xx
- Add access to the session from RequestHead for use of session from guard methods
- Migrate to `std::future`
- Migrate to `actix-web` 2.0


## 0.2.0 - 2019-07-08
- Enhanced ``actix-session`` to facilitate state changes.  Use ``Session.renew()``
  at successful login to cycle a session (new key/cookie but keeps state).
  Use ``Session.purge()`` at logout to invalid a session cookie (and remove
  from redis cache, if applicable).


## 0.1.1 - 2019-06-03
- Fix optional cookie session support


## 0.1.0 - 2019-05-18
- Use actix-web 1.0.0-rc


## 0.1.0-beta.4 - 2019-05-12
- Use actix-web 1.0.0-beta.4


## 0.1.0-beta.2 - 2019-04-28
- Add helper trait `UserSession` which allows to get session for ServiceRequest and HttpRequest


## 0.1.0-beta.1 - 2019-04-20
- Update actix-web to beta.1
- `CookieSession::max_age()` accepts value in seconds


## 0.1.0-alpha.6 - 2019-04-14
- Update actix-web alpha.6


## 0.1.0-alpha.4 - 2019-04-08
- Update actix-web


## 0.1.0-alpha.3 - 2019-04-02
- Update actix-web


## 0.1.0-alpha.2 - 2019-03-29
- Update actix-web
- Use new feature name for secure cookies


## 0.1.0-alpha.1 - 2019-03-28
- Initial impl<|MERGE_RESOLUTION|>--- conflicted
+++ resolved
@@ -1,14 +1,6 @@
 # Changes
 
-<<<<<<< HEAD
 ## 0.6.0-beta.1 (Unreleased) - 2021-xx-xx
-=======
-## Unreleased - 2021-xx-xx
-- Update `actix-web` dependency to `4.0.0.beta-18`. [#218]
-- Minimum supported Rust version (MSRV) is now 1.54.
-
-[#218]: https://github.com/actix/actix-extras/pull/218
->>>>>>> 0d122010
 
 ### Added
 * `SessionMiddleware`, a middleware to provide support for saving/updating/deleting session state against a pluggable storage backend (see `SessionStore` trait) [#212]
@@ -27,6 +19,12 @@
   
 [#212]: https://github.com/actix/actix-extras/pull/212
 
+## Unreleased - 2021-xx-xx
+- Update `actix-web` dependency to `4.0.0.beta-18`. [#218]
+- Minimum supported Rust version (MSRV) is now 1.54.
+
+[#218]: https://github.com/actix/actix-extras/pull/218
+
 ## 0.5.0-beta.6 - 2021-12-18
 - Update `actix-web` dependency to `4.0.0.beta-15`. [#216]
 
@@ -34,14 +32,9 @@
 
 
 ## 0.5.0-beta.5 - 2021-12-12
-<<<<<<< HEAD
 * Update `actix-web` dependency to `4.0.0.beta-14`. [#209]
 * Remove `UserSession` implementation for `RequestHead`. [#209]
 * A session will be created in the storage backend if and only if there is some data inside the session state. This reduces the performance impact of `SessionMiddleware` on routes that do not leverage sessions. [#207]
-=======
-- Update `actix-web` dependency to `4.0.0.beta-14`. [#209]
-- Remove `UserSession` implementation for `RequestHead`. [#209]
->>>>>>> 0d122010
 
 [#207]: https://github.com/actix/actix-extras/pull/207
 [#209]: https://github.com/actix/actix-extras/pull/209
