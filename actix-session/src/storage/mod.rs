//! Pluggable storage backends for session state.

#[cfg(feature = "cookie-session")]
mod cookie;
<<<<<<< HEAD

#[cfg(any(feature = "redis-session", feature = "redis-dp-session"))]
mod redis_rs;

#[cfg(any(feature = "redis-session", feature = "redis-dp-session"))]
mod utils;

#[cfg(feature = "cookie-session")]
pub use cookie::CookieSessionStore;
#[cfg(any(feature = "redis-session", feature = "redis-dp-session"))]
pub use redis_rs::{RedisSessionStore, RedisSessionStoreBuilder};
=======
mod interface;
#[cfg(feature = "redis-session")]
mod redis_rs;
mod session_key;
#[cfg(feature = "redis-session")]
mod utils;

#[cfg(feature = "cookie-session")]
pub use self::cookie::CookieSessionStore;
#[cfg(feature = "redis-session")]
pub use self::redis_rs::{RedisSessionStore, RedisSessionStoreBuilder};
#[cfg(feature = "redis-session")]
pub use self::utils::generate_session_key;
pub use self::{
    interface::{LoadError, SaveError, SessionStore, UpdateError},
    session_key::SessionKey,
};
>>>>>>> 2de4b188
<|MERGE_RESOLUTION|>--- conflicted
+++ resolved
@@ -1,35 +1,20 @@
 //! Pluggable storage backends for session state.
 
-#[cfg(feature = "cookie-session")]
-mod cookie;
-<<<<<<< HEAD
 
+mod interface;
 #[cfg(any(feature = "redis-session", feature = "redis-dp-session"))]
 mod redis_rs;
-
+mod session_key;
 #[cfg(any(feature = "redis-session", feature = "redis-dp-session"))]
 mod utils;
 
 #[cfg(feature = "cookie-session")]
-pub use cookie::CookieSessionStore;
+pub use self::cookie::CookieSessionStore;
 #[cfg(any(feature = "redis-session", feature = "redis-dp-session"))]
-pub use redis_rs::{RedisSessionStore, RedisSessionStoreBuilder};
-=======
-mod interface;
-#[cfg(feature = "redis-session")]
-mod redis_rs;
-mod session_key;
-#[cfg(feature = "redis-session")]
-mod utils;
-
-#[cfg(feature = "cookie-session")]
-pub use self::cookie::CookieSessionStore;
-#[cfg(feature = "redis-session")]
 pub use self::redis_rs::{RedisSessionStore, RedisSessionStoreBuilder};
 #[cfg(feature = "redis-session")]
 pub use self::utils::generate_session_key;
 pub use self::{
     interface::{LoadError, SaveError, SessionStore, UpdateError},
     session_key::SessionKey,
-};
->>>>>>> 2de4b188
+};