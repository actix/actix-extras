//! # Session management for `actix-web`
//!
//! The HTTP protocol, at a first glance, is stateless: the client sends a request, the server parses its content, performs some processing and returns a response.
//! The outcome is only influenced by the provided inputs (i.e. the request content) and whatever state the server queries while performing its processing.
//!
//! Stateless systems are easier to reason about, but they are not quite as powerful as we need to be - e.g. how do you authenticate a user?
//! The user would be forced to authenticate **for every single request**. That is, for example, how 'Basic' Authentication works.
//! While it may work for a machine user (i.e. an API client), it is impractical for a person - you do not want a login prompt on every single page
//! you navigate to!
//!
//! There is a workaround - **sessions**.
//! Using sessions the server can attach state to a set of requests coming from the same client. They are built on top of cookies - the server
//! sets a cookie in the HTTP response (`Set-Cookie` header), the client (e.g. the browser) will store the cookie and play it back to the server
//! when sending new requests (using the `Cookie` header).
//!
//! We refer to the cookie used for sessions as a **session cookie**. Its content is called **session key** (or **session ID**), while the state
//! attached to the session is referred to as **session state**.
//!
//! `actix-session` provides an easy-to-use framework to manage sessions in applications built on top of `actix-web`.
//! [`SessionMiddleware`] is the middleware underpinning the functionality provided by `actix-session`: it takes care of all the session cookie handling
//! and instructs your **storage backend** to create/delete/update the session state based on the operations performed against the active [`Session`].
//! `actix-session` provides three storage backends ([`storage::CookieSessionStore`], [`storage::RedisSessionStore`], [`storage::RedisActorSessionStore`])
//! - you can provide a custom storage backend by implementing the [`SessionStore`] trait.
//!
//! Further reading on sessions:
//!
//! - [RFC6265](https://datatracker.ietf.org/doc/html/rfc6265);
//! - [OWASP's session management cheatsheet](https://cheatsheetseries.owasp.org/cheatsheets/Session_Management_Cheat_Sheet.html).
//!
//! ## Getting started
//!
//! To start using sessions in your `actix-web` application you must register [`SessionMiddleware`] as a middleware on your `actix-web`'s `App`:
//!
//! ```no_run
//! use actix_web::{web, App, HttpServer, HttpResponse, Error};
//! use actix_session::{Session, SessionMiddleware, storage::RedisActorSessionStore};
//! use actix_web::cookie::Key;
//!
//! // The secret key would usually be read from a configuration file/environment variables.
//! fn get_secret_key() -> Key {
//!     # todo!()
//!     // [...]
//! }
//!
//! #[actix_rt::main]
//! async fn main() -> std::io::Result<()> {
//!     let secret_key = get_secret_key();
//!     let redis_connection_string = "127.0.0.1:6379";
//!     HttpServer::new(move ||
//!             App::new()
//!             // Add session management to your application using Redis for session state storage
//!             .wrap(
//!                 SessionMiddleware::new(
//!                     RedisActorSessionStore::new(redis_connection_string),
//!                     secret_key.clone()
//!                 )
//!             )
//!             .default_service(web::to(|| HttpResponse::Ok())))
//!         .bind(("127.0.0.1", 8080))?
//!         .run()
//!         .await
//! }
//! ```
//!
//! The session state can be accessed and modified by your request handlers using the [`Session`] extractor.
//!
//! ```no_run
//! use actix_web::Error;
//! use actix_session::Session;
//!
//! fn index(session: Session) -> Result<&'static str, Error> {
//!     // Access the session state
//!     if let Some(count) = session.get::<i32>("counter")? {
//!         println!("SESSION value: {}", count);
//!         // Modify the session state
//!         session.insert("counter", count + 1)?;
//!     } else {
//!         session.insert("counter", 1)?;
//!     }
//!
//!     Ok("Welcome!")
//! }
//! ```
//!
<<<<<<< HEAD
//! ## How to install
//!
//! Add `actix-session` to your dependencies:
//!
//! ```toml
//! [dependencies]
//! # ...
//! actix-web = "4.0.0-beta.14"
//! actix-session = "0.6.0-beta.1"
//! ```
//!
//! By default, `actix-session` does not provide any storage backend to retrieve and save the state attached to your sessions.
//! You can enable:
//!
//! - a cookie-based backend, [`storage::CookieSessionStore`], using the `cookie-session` feature flag.
//!
//! ```toml
//! [dependencies]
//! # ...
//! actix-session = { version = "0.6.0-beta.1", features = ["cookie-session"] }
//! ```
//!
//! - a Redis-based backend via `actix-redis`, [`storage::RedisActorSessionStore`], using the `redis-actor-session` feature flag.
//!
//! ```toml
//! [dependencies]
//! # ...
//! actix-session = { version = "0.6.0-beta.1", features = ["redis-actor-session"] }
=======
//! #[actix_web::main]
//! async fn main() -> std::io::Result<()> {
//!     HttpServer::new(
//!         || App::new()
//!             // create cookie based session middleware
//!             .wrap(CookieSession::signed(&[0; 32]).secure(false))
//!             .default_service(web::to(|| HttpResponse::Ok())))
//!         .bind(("127.0.0.1", 8080))?
//!         .run()
//!         .await
//! }
>>>>>>> ff38ba2c
//! ```
//!
//! - a Redis-based backend via [`redis-rs`](https://github.com/mitsuhiko/redis-rs), [`storage::RedisSessionStore`], using the `redis-rs-session` feature flag.
//!
//! ```toml
//! [dependencies]
//! # ...
//! actix-session = { version = "0.6.0-beta.1", features = ["redis-rs-session"] }
//! ```
//!
//! Add the `redis-rs-tls-session` feature flag if you want to connect to Redis using a secured connection:
//!
//! ```toml
//! [dependencies]
//! # ...
//! actix-session = { version = "0.6.0-beta.1", features = ["redis-rs-session", "redis-rs-tls-session"] }
//! ```
//!
//! You can provide a different session store by implementing the [`storage::SessionStore`] trait.

#![deny(rust_2018_idioms, nonstandard_style)]
#![warn(missing_docs)]
#![cfg_attr(docsrs, feature(doc_cfg))]

pub use extractors::SessionExt;
pub use middleware::{
    CookieContentSecurity, SessionLength, SessionMiddleware, SessionMiddlewareBuilder,
};
pub use session::{Session, SessionStatus};

mod extractors;
mod middleware;
mod session;
pub mod storage;

#[cfg(test)]
pub mod test_helpers {
    use actix_web::cookie::Key;
    use rand::distributions::Alphanumeric;
    use rand::{thread_rng, Rng};

    use crate::storage::SessionStore;
    use crate::CookieContentSecurity;

    /// Generate a random cookie signing/encryption key.
    pub fn key() -> Key {
        let signing_key: String = thread_rng()
            .sample_iter(&Alphanumeric)
            .take(64)
            .map(char::from)
            .collect();
        Key::from(signing_key.as_bytes())
    }

    /// A ready-to-go acceptance test suite to verify that sessions behave as expected
    /// regardless of the underlying session store.
    ///
    /// `is_invalidation_supported` must be set to `true` if the backend supports
    /// "remembering" that a session has been invalidated (e.g. by logging out).
    /// It should be to `false` if the backend allows multiple cookies to be active
    /// at the same time (e.g. cookie store backend).
    pub async fn acceptance_test_suite<F, Store>(store_builder: F, is_invalidation_supported: bool)
    where
        Store: SessionStore + 'static,
        F: Fn() -> Store + Clone + Send + 'static,
    {
        for policy in &[
            CookieContentSecurity::Signed,
            CookieContentSecurity::Private,
        ] {
            println!("Using {:?} as cookie content security policy.", policy);
            acceptance_tests::basic_workflow(store_builder.clone(), *policy).await;
            acceptance_tests::expiration_is_refreshed_on_changes(store_builder.clone(), *policy)
                .await;
            acceptance_tests::complex_workflow(
                store_builder.clone(),
                is_invalidation_supported,
                *policy,
            )
            .await;
        }
    }

    mod acceptance_tests {
        use actix_web::web::Bytes;
        use actix_web::{dev::Service, test, App};
        use actix_web::{
            middleware, web,
            web::{get, post, resource},
            HttpResponse, Result,
        };
        use serde::{Deserialize, Serialize};
        use serde_json::json;
        use time::Duration;

        use crate::middleware::SessionLength;
        use crate::storage::SessionStore;
        use crate::test_helpers::key;
        use crate::{CookieContentSecurity, Session, SessionMiddleware};

        pub(super) async fn basic_workflow<F, Store>(
            store_builder: F,
            policy: CookieContentSecurity,
        ) where
            Store: SessionStore + 'static,
            F: Fn() -> Store + Clone + Send + 'static,
        {
            let app = test::init_service(
                App::new()
                    .wrap(
                        SessionMiddleware::builder(store_builder(), key())
                            .cookie_path("/test/".into())
                            .cookie_name("actix-test".into())
                            .cookie_domain(Some("localhost".into()))
                            .cookie_content_security(policy)
                            .session_length(SessionLength::Predetermined {
                                max_session_length: Some(time::Duration::seconds(100)),
                            })
                            .build(),
                    )
                    .service(web::resource("/").to(|ses: Session| async move {
                        let _ = ses.insert("counter", 100);
                        "test"
                    }))
                    .service(web::resource("/test/").to(|ses: Session| async move {
                        let val: usize = ses.get("counter").unwrap().unwrap();
                        format!("counter: {}", val)
                    })),
            )
            .await;

            let request = test::TestRequest::get().to_request();
            let response = app.call(request).await.unwrap();
            let cookie = response
                .response()
                .cookies()
                .find(|c| c.name() == "actix-test")
                .unwrap()
                .clone();
            assert_eq!(cookie.path().unwrap(), "/test/");

            let request = test::TestRequest::with_uri("/test/")
                .cookie(cookie)
                .to_request();
            let body = test::read_response(&app, request).await;
            assert_eq!(body, Bytes::from_static(b"counter: 100"));
        }

        pub(super) async fn expiration_is_refreshed_on_changes<F, Store>(
            store_builder: F,
            policy: CookieContentSecurity,
        ) where
            Store: SessionStore + 'static,
            F: Fn() -> Store + Clone + Send + 'static,
        {
            let app = test::init_service(
                App::new()
                    .wrap(
                        SessionMiddleware::builder(store_builder(), key())
                            .cookie_content_security(policy)
                            .session_length(SessionLength::Predetermined {
                                max_session_length: Some(time::Duration::seconds(60)),
                            })
                            .build(),
                    )
                    .service(web::resource("/").to(|ses: Session| async move {
                        let _ = ses.insert("counter", 100);
                        "test"
                    }))
                    .service(web::resource("/test/").to(|| async move { "no-changes-in-session" })),
            )
            .await;

            let request = test::TestRequest::get().to_request();
            let response = app.call(request).await.unwrap();
            let cookie_1 = response
                .response()
                .cookies()
                .find(|c| c.name() == "id")
                .expect("Cookie is set");
            assert_eq!(cookie_1.max_age(), Some(Duration::seconds(60)));

            let request = test::TestRequest::with_uri("/test/").to_request();
            let response = app.call(request).await.unwrap();
            assert!(response.response().cookies().next().is_none());

            let request = test::TestRequest::get().to_request();
            let response = app.call(request).await.unwrap();
            let cookie_2 = response
                .response()
                .cookies()
                .find(|c| c.name() == "id")
                .expect("Cookie is set");
            assert_eq!(cookie_2.max_age(), Some(Duration::seconds(60)));
        }

        pub(super) async fn complex_workflow<F, Store>(
            store_builder: F,
            is_invalidation_supported: bool,
            policy: CookieContentSecurity,
        ) where
            Store: SessionStore + 'static,
            F: Fn() -> Store + Clone + Send + 'static,
        {
            let srv = actix_test::start(move || {
                App::new()
                    .wrap(
                        SessionMiddleware::builder(store_builder(), key())
                            .cookie_name("test-session".into())
                            .cookie_content_security(policy)
                            .session_length(SessionLength::Predetermined {
                                max_session_length: Some(time::Duration::days(7)),
                            })
                            .build(),
                    )
                    .wrap(middleware::Logger::default())
                    .service(resource("/").route(get().to(index)))
                    .service(resource("/do_something").route(post().to(do_something)))
                    .service(resource("/login").route(post().to(login)))
                    .service(resource("/logout").route(post().to(logout)))
            });

            // Step 1:  GET index
            //   - set-cookie actix-session should NOT be in response (session data is empty)
            //   - response should be: {"counter": 0, "user_id": None}
            let req_1a = srv.get("/").send();
            let mut resp_1 = req_1a.await.unwrap();
            assert!(resp_1.cookies().unwrap().is_empty());
            let result_1 = resp_1.json::<IndexResponse>().await.unwrap();
            assert_eq!(
                result_1,
                IndexResponse {
                    user_id: None,
                    counter: 0
                }
            );

            // Step 2: POST to do_something
            //   - adds new session state in redis:  {"counter": 1}
            //   - set-cookie actix-session should be in response (session cookie #1)
            //   - response should be: {"counter": 1, "user_id": None}
            let req_2 = srv.post("/do_something").send();
            let mut resp_2 = req_2.await.unwrap();
            let result_2 = resp_2.json::<IndexResponse>().await.unwrap();
            assert_eq!(
                result_2,
                IndexResponse {
                    user_id: None,
                    counter: 1
                }
            );
            let cookie_1 = resp_2
                .cookies()
                .unwrap()
                .clone()
                .into_iter()
                .find(|c| c.name() == "test-session")
                .unwrap();
            assert_eq!(cookie_1.max_age(), Some(Duration::days(7)));

            // Step 3:  GET index, including session cookie #1 in request
            //   - set-cookie will *not* be in response
            //   - response should be: {"counter": 1, "user_id": None}
            let req_3 = srv.get("/").cookie(cookie_1.clone()).send();
            let mut resp_3 = req_3.await.unwrap();
            assert!(resp_3.cookies().unwrap().is_empty());
            let result_3 = resp_3.json::<IndexResponse>().await.unwrap();
            assert_eq!(
                result_3,
                IndexResponse {
                    user_id: None,
                    counter: 1
                }
            );

            // Step 4: POST again to do_something, including session cookie #1 in request
            //   - set-cookie will be in response (session cookie #2)
            //   - updates session state:  {"counter": 2}
            //   - response should be: {"counter": 2, "user_id": None}
            let req_4 = srv.post("/do_something").cookie(cookie_1.clone()).send();
            let mut resp_4 = req_4.await.unwrap();
            let result_4 = resp_4.json::<IndexResponse>().await.unwrap();
            assert_eq!(
                result_4,
                IndexResponse {
                    user_id: None,
                    counter: 2
                }
            );
            let cookie_2 = resp_4
                .cookies()
                .unwrap()
                .clone()
                .into_iter()
                .find(|c| c.name() == "test-session")
                .unwrap();
            assert_eq!(cookie_2.max_age(), Some(Duration::days(7)));

            // Step 5: POST to login, including session cookie #2 in request
            //   - set-cookie actix-session will be in response  (session cookie #3)
            //   - updates session state: {"counter": 2, "user_id": "ferris"}
            let req_5 = srv
                .post("/login")
                .cookie(cookie_2.clone())
                .send_json(&json!({"user_id": "ferris"}));
            let mut resp_5 = req_5.await.unwrap();
            let cookie_3 = resp_5
                .cookies()
                .unwrap()
                .clone()
                .into_iter()
                .find(|c| c.name() == "test-session")
                .unwrap();
            assert_ne!(cookie_2.value(), cookie_3.value());

            let result_5 = resp_5.json::<IndexResponse>().await.unwrap();
            assert_eq!(
                result_5,
                IndexResponse {
                    user_id: Some("ferris".into()),
                    counter: 2
                }
            );

            // Step 6: GET index, including session cookie #3 in request
            //   - response should be: {"counter": 2, "user_id": "ferris"}
            let req_6 = srv.get("/").cookie(cookie_3.clone()).send();
            let mut resp_6 = req_6.await.unwrap();
            let result_6 = resp_6.json::<IndexResponse>().await.unwrap();
            assert_eq!(
                result_6,
                IndexResponse {
                    user_id: Some("ferris".into()),
                    counter: 2
                }
            );

            // Step 7: POST again to do_something, including session cookie #3 in request
            //   - updates session state: {"counter": 3, "user_id": "ferris"}
            //   - response should be: {"counter": 3, "user_id": "ferris"}
            let req_7 = srv.post("/do_something").cookie(cookie_3.clone()).send();
            let mut resp_7 = req_7.await.unwrap();
            let result_7 = resp_7.json::<IndexResponse>().await.unwrap();
            assert_eq!(
                result_7,
                IndexResponse {
                    user_id: Some("ferris".into()),
                    counter: 3
                }
            );

            // Step 8: GET index, including session cookie #2 in request
            // If invalidation is supported, no state will be found associated to this session.
            // If invalidation is not supported, the old state will still be retrieved.
            let req_8 = srv.get("/").cookie(cookie_2.clone()).send();
            let mut resp_8 = req_8.await.unwrap();
            if is_invalidation_supported {
                assert!(resp_8.cookies().unwrap().is_empty());
                let result_8 = resp_8.json::<IndexResponse>().await.unwrap();
                assert_eq!(
                    result_8,
                    IndexResponse {
                        user_id: None,
                        counter: 0
                    }
                );
            } else {
                let result_8 = resp_8.json::<IndexResponse>().await.unwrap();
                assert_eq!(
                    result_8,
                    IndexResponse {
                        user_id: None,
                        counter: 2
                    }
                );
            }

            // Step 9: POST to logout, including session cookie #3
            //   - set-cookie actix-session will be in response with session cookie #3
            //     invalidation logic
            let req_9 = srv.post("/logout").cookie(cookie_3.clone()).send();
            let resp_9 = req_9.await.unwrap();
            let cookie_3 = resp_9
                .cookies()
                .unwrap()
                .clone()
                .into_iter()
                .find(|c| c.name() == "test-session")
                .unwrap();
            assert_eq!(0, cookie_3.max_age().map(|t| t.whole_seconds()).unwrap());

            // Step 10: GET index, including session cookie #3 in request
            //   - set-cookie actix-session should NOT be in response if invalidation is supported
            //   - response should be: {"counter": 0, "user_id": None}
            let req_10 = srv.get("/").cookie(cookie_3.clone()).send();
            let mut resp_10 = req_10.await.unwrap();
            if is_invalidation_supported {
                assert!(resp_10.cookies().unwrap().is_empty());
            }
            let result_10 = resp_10.json::<IndexResponse>().await.unwrap();
            assert_eq!(
                result_10,
                IndexResponse {
                    user_id: None,
                    counter: 0
                }
            );
        }

        #[derive(Serialize, Deserialize, Debug, PartialEq)]
        pub struct IndexResponse {
            user_id: Option<String>,
            counter: i32,
        }

        async fn index(session: Session) -> Result<HttpResponse> {
            let user_id: Option<String> = session.get::<String>("user_id").unwrap();
            let counter: i32 = session
                .get::<i32>("counter")
                .unwrap_or(Some(0))
                .unwrap_or(0);

            Ok(HttpResponse::Ok().json(&IndexResponse { user_id, counter }))
        }

        async fn do_something(session: Session) -> Result<HttpResponse> {
            let user_id: Option<String> = session.get::<String>("user_id").unwrap();
            let counter: i32 = session
                .get::<i32>("counter")
                .unwrap_or(Some(0))
                .map_or(1, |inner| inner + 1);
            session.insert("counter", &counter)?;

            Ok(HttpResponse::Ok().json(&IndexResponse { user_id, counter }))
        }

        #[derive(Deserialize)]
        struct Identity {
            user_id: String,
        }

        async fn login(user_id: web::Json<Identity>, session: Session) -> Result<HttpResponse> {
            let id = user_id.into_inner().user_id;
            session.insert("user_id", &id)?;
            session.renew();

            let counter: i32 = session
                .get::<i32>("counter")
                .unwrap_or(Some(0))
                .unwrap_or(0);

            Ok(HttpResponse::Ok().json(&IndexResponse {
                user_id: Some(id),
                counter,
            }))
        }

        async fn logout(session: Session) -> Result<HttpResponse> {
            let id: Option<String> = session.get("user_id")?;

            let body = if let Some(x) = id {
                session.purge();
                format!("Logged out: {}", x)
            } else {
                "Could not log out anonymous user".to_owned()
            };

            Ok(HttpResponse::Ok().body(body))
        }
    }
}<|MERGE_RESOLUTION|>--- conflicted
+++ resolved
@@ -36,15 +36,10 @@
 //! use actix_session::{Session, SessionMiddleware, storage::RedisActorSessionStore};
 //! use actix_web::cookie::Key;
 //!
-//! // The secret key would usually be read from a configuration file/environment variables.
-//! fn get_secret_key() -> Key {
-//!     # todo!()
-//!     // [...]
-//! }
-//!
-//! #[actix_rt::main]
+//! #[actix_web::main]
 //! async fn main() -> std::io::Result<()> {
-//!     let secret_key = get_secret_key();
+//!     // The secret key would usually be read from a configuration file/environment variables.
+//!     let secret_key = Key::generate();
 //!     let redis_connection_string = "127.0.0.1:6379";
 //!     HttpServer::new(move ||
 //!             App::new()
@@ -82,7 +77,6 @@
 //! }
 //! ```
 //!
-<<<<<<< HEAD
 //! ## How to install
 //!
 //! Add `actix-session` to your dependencies:
@@ -90,7 +84,7 @@
 //! ```toml
 //! [dependencies]
 //! # ...
-//! actix-web = "4.0.0-beta.14"
+//! actix-web = "4.0.0-rc.3"
 //! actix-session = "0.6.0-beta.1"
 //! ```
 //!
@@ -111,19 +105,6 @@
 //! [dependencies]
 //! # ...
 //! actix-session = { version = "0.6.0-beta.1", features = ["redis-actor-session"] }
-=======
-//! #[actix_web::main]
-//! async fn main() -> std::io::Result<()> {
-//!     HttpServer::new(
-//!         || App::new()
-//!             // create cookie based session middleware
-//!             .wrap(CookieSession::signed(&[0; 32]).secure(false))
-//!             .default_service(web::to(|| HttpResponse::Ok())))
-//!         .bind(("127.0.0.1", 8080))?
-//!         .run()
-//!         .await
-//! }
->>>>>>> ff38ba2c
 //! ```
 //!
 //! - a Redis-based backend via [`redis-rs`](https://github.com/mitsuhiko/redis-rs), [`storage::RedisSessionStore`], using the `redis-rs-session` feature flag.
@@ -268,7 +249,7 @@
             let request = test::TestRequest::with_uri("/test/")
                 .cookie(cookie)
                 .to_request();
-            let body = test::read_response(&app, request).await;
+            let body = test::call_and_read_body(&app, request).await;
             assert_eq!(body, Bytes::from_static(b"counter: 100"));
         }
 
